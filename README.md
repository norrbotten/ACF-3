# Armored Combat Framework
> A standardized combat and damage addon for Garry's Mod

[![Discord Invite](https://img.shields.io/discord/654142834030542878?label=Chat&style=flat-square)](https://discordapp.com/invite/shk5sc5)
[![Steam Group](https://img.shields.io/badge/ACF%20Official-Join%20Now!-informational?style=flat-square)](https://steamcommunity.com/groups/officialacf)
[![Linting Status](https://img.shields.io/github/workflow/status/Stooberton/ACF-3/GLuaFixer?label=Linter%20Status&style=flat-square)](https://github.com/Stooberton/ACF-3/actions?query=workflow%3AGLuaFixer)
[![Repository Size](https://img.shields.io/github/repo-size/Stooberton/ACF-3?label=Repository%20Size&style=flat-square)](https://github.com/Stooberton/ACF-3)
[![Commit Activity](https://img.shields.io/github/commit-activity/m/Stooberton/ACF-3?label=Commit%20Activity&style=flat-square)](https://github.com/Stooberton/ACF-3/graphs/commit-activity)

Armored Combat Framework (ACF) is an addon for Garry's Mod that implements a damage system for props and players, while also providing entities and tools to build fairly realistic armored combat vehicles. Players may choose from an array of guns, ammo types, crates for fuel and ammo, engines, transmissions and more while armoring their contraptions for combat.

Ammunition is customizable with varying ballistic performance along with armor being customizable for protection against various threats. ACF is intended to be balanced for multiplayer and competitive use but there is, of course, nothing wrong with blasting some NPCs.

![ACF Logo](acf-logo.png)

## Installation

### Dependencies
<<<<<<< HEAD
> ACF requires these additional addons in order to function properly
=======
    ACF Requires these to work
>>>>>>> a195d061

Wiremod ([Workshop](https://steamcommunity.com/workshop/filedetails/?id=160250458) or [Github](https://github.com/wiremod))

Prop Protection with [CPPI](http://ulyssesmod.net/archive/CPPI_v1-3.pdf) is not required, but highly recommended. We'd recommend Nadmod PP ([Workshop](https://steamcommunity.com/sharedfiles/filedetails/?id=159298542) or [Github](https://github.com/Nebual/NadmodPP)).

ACF works best when used with thin plate models and SProps ([Workshop](https://steamcommunity.com/sharedfiles/filedetails/?id=173482196)) provides a more complete selection over the vanilla PHX plates.


### Git Client (Recommended)

Install a Git client, such as the [Github client](https://desktop.github.com/) or [GitKraken](https://www.gitkraken.com/), then clone ACF to your addons folder. With the Github client installed you can click the green button at the top of the ACF repo page and select clone. Updating ACF on your server or client after install simply requires clicking the pull button in your respective Git client.

### Manually

1. Click the green button at the top of the ACF repo and select zip.
2. Extract the ACF folder.
3. Inside you will find another ACF folder.
4. Move the inner ACF folder to `garrysmod/garrysmod/addons`

## Contributing

Found an annoying bug in the addon? Want to suggest a brand new feature? Think something should be changed? Make sure to check out [Contributing to ACF](CONTRIBUTING.md), where we have a full guide on how to properly contribute to this project.<|MERGE_RESOLUTION|>--- conflicted
+++ resolved
@@ -16,11 +16,7 @@
 ## Installation
 
 ### Dependencies
-<<<<<<< HEAD
-> ACF requires these additional addons in order to function properly
-=======
     ACF Requires these to work
->>>>>>> a195d061
 
 Wiremod ([Workshop](https://steamcommunity.com/workshop/filedetails/?id=160250458) or [Github](https://github.com/wiremod))
 
