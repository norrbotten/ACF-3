AddCSLuaFile("cl_init.lua")
AddCSLuaFile("shared.lua")

include("shared.lua")

--===============================================================================================--
-- Engine class setup
--===============================================================================================--
do
	ACF.RegisterClassLink("acf_engine", "acf_fueltank", function(Engine, Target)
		if Engine.FuelTanks[Target] then return false, "This engine is already linked to this fuel tank!" end
		if Target.Engines[Engine] then return false, "This engine is already linked to this fuel tank!" end
		if Engine.FuelType ~= "Multifuel" and Engine.FuelType ~= Target.FuelType then return false, "Cannot link because fuel type is incompatible." end
		if Target.NoLinks then return false, "This fuel tank doesn't allow linking." end

		Engine.FuelTanks[Target] = true
		Target.Engines[Engine] = true

		Engine:UpdateOverlay()
		Target:UpdateOverlay()

		return true, "Engine linked successfully!"
	end)

	ACF.RegisterClassUnlink("acf_engine", "acf_fueltank", function(Engine, Target)
		if Engine.FuelTanks[Target] or Target.Engines[Engine] then
			Engine.FuelTanks[Target] = nil
			Target.Engines[Engine]	 = nil

			Engine:UpdateOverlay()
			Target:UpdateOverlay()

			return true, "Engine unlinked successfully!"
		end

		return false, "This engine is not linked to this fuel tank."
	end)

	ACF.RegisterClassLink("acf_engine", "acf_gearbox", function(Engine, Target)
		if Engine.Gearboxes[Target] then return false, "This engine is already linked to this gearbox." end

		-- make sure the angle is not excessive
		local InPos = Target:LocalToWorld(Target.In)
		local OutPos = Engine:LocalToWorld(Engine.Out)
		local Direction

		if Engine.IsTrans then
			Direction = -Engine:GetRight()
		else
			Direction = Engine:GetForward()
		end

		if (OutPos - InPos):GetNormalized():Dot(Direction) < 0.7 then
			return false, "Cannot link due to excessive driveshaft angle!"
		end

		local Rope

		if tobool(Engine.Owner:GetInfoNum("ACF_MobilityRopeLinks", 1)) then
			Rope = constraint.CreateKeyframeRope(OutPos, 1, "cable/cable2", nil, Engine, Engine.Out, 0, Target, Target.In, 0)
		end

		local Link = {
			Rope = Rope,
			RopeLen = (OutPos - InPos):Length(),
			ReqTq = 0
		}

		Engine.Gearboxes[Target] = Link
		Target.Engines[Engine]	 = true

		Engine:UpdateOverlay()
		Target:UpdateOverlay()

		return true, "Engine linked successfully!"
	end)

	ACF.RegisterClassUnlink("acf_engine", "acf_gearbox", function(Engine, Target)
		if not Engine.Gearboxes[Target] then
			return false, "This engine is not linked to this gearbox."
		end

		local Rope = Engine.Gearboxes[Target].Rope

		if IsValid(Rope) then Rope:Remove() end

		Engine.Gearboxes[Target] = nil
		Target.Engines[Engine]	 = nil

		Engine:UpdateOverlay()
		Target:UpdateOverlay()

		return true, "Engine unlinked successfully!"
	end)
end
--===============================================================================================--
-- Local Funcs and Vars
--===============================================================================================--

local CheckLegal  = ACF_CheckLegal
local ClassLink	  = ACF.GetClassLink
local ClassUnlink = ACF.GetClassUnlink
local UnlinkSound = "physics/metal/metal_box_impact_bullet%s.wav"
local Round		  = math.Round
local max		  = math.max
local TimerCreate = timer.Create
local TimerExists = timer.Exists
local TimerSimple = timer.Simple
local TimerRemove = timer.Remove

local function UpdateEngineData(Entity, Id, EngineData)
	Entity.Id 				= Id
	Entity.Name 			= EngineData.name
	Entity.ShortName 		= Id
	Entity.EntType 			= EngineData.category
	Entity.SoundPath		= EngineData.sound
	Entity.SoundPitch 		= EngineData.pitch or 1
	Entity.Mass 			= EngineData.weight
	Entity.PeakTorque 		= EngineData.torque
	Entity.PeakTorqueHeld 	= EngineData.torque
	Entity.IdleRPM 			= EngineData.idlerpm
	Entity.PeakMinRPM 		= EngineData.peakminrpm
	Entity.PeakMaxRPM 		= EngineData.peakmaxrpm
	Entity.LimitRPM 		= EngineData.limitrpm
	Entity.Inertia 			= EngineData.flywheelmass * 3.1416 ^ 2
	Entity.IsElectric 		= EngineData.iselec
	Entity.FlywheelOverride = EngineData.flywheeloverride
	Entity.IsTrans 			= EngineData.istrans -- driveshaft outputs to the side
	Entity.FuelType 		= EngineData.fuel or "Petrol"
	Entity.EngineType 		= EngineData.enginetype or "GenericPetrol"
	Entity.TorqueScale 		= ACF.TorqueScale[Entity.EngineType]

	--calculate boosted peak kw
	if Entity.EngineType == "Turbine" or Entity.EngineType == "Electric" then
		Entity.peakkw = (Entity.PeakTorque * (1 + Entity.PeakMaxRPM / Entity.LimitRPM)) * Entity.LimitRPM / (4 * 9548.8) --adjust torque to 1 rpm maximum, assuming a linear decrease from a max @ 1 rpm to min @ limiter
		Entity.PeakKwRPM = math.floor(Entity.LimitRPM / 2)
	else
		Entity.peakkw = Entity.PeakTorque * Entity.PeakMaxRPM / 9548.8
		Entity.PeakKwRPM = Entity.PeakMaxRPM
	end

	--calculate base fuel usage
	if Entity.EngineType == "Electric" then
		Entity.FuelUse = ACF.ElecRate / (ACF.Efficiency[Entity.EngineType] * 60 * 60) --elecs use current power output, not max
	else
		Entity.FuelUse = ACF.FuelRate * ACF.Efficiency[Entity.EngineType] * Entity.peakkw / (60 * 60)
	end

	local PhysObj = Entity:GetPhysicsObject()

	if IsValid(PhysObj) then
		PhysObj:SetMass(Entity.Mass)
	end

	Entity:SetNWString("WireName", "ACF " .. Entity.Name)

	Entity:UpdateOverlay(true)
end

local function GetPitchVolume(Engine)
	local RPM = Engine.FlyRPM
	local Pitch = math.Clamp(20 + (RPM * Engine.SoundPitch) * 0.02, 1, 255)
	local Volume = 0.25 + (0.1 + 0.9 * ((RPM / Engine.LimitRPM) ^ 1.5)) * Engine.Throttle * 0.666

	return Pitch, Volume
end

local function GetNextFuelTank(Engine)
	if not next(Engine.FuelTanks) then return end

	local Current = Engine.FuelTank
	local NextKey = (IsValid(Current) and Engine.FuelTanks[Current]) and Current or nil
	local Select = next(Engine.FuelTanks, NextKey) or next(Engine.FuelTanks)
	local Start = Select

	repeat
		if Select.Active and Select.Fuel > 0 then
			return Select
		end

		Select = next(Engine.FuelTanks, Select) or next(Engine.FuelTanks)
	until Select == Start

	return (Select.Active and Select.Fuel > 0) and Select or nil
end

local function CheckDistantFuelTanks(Engine)
	local EnginePos = Engine:GetPos()

	for Tank in pairs(Engine.FuelTanks) do
		if EnginePos:DistToSqr(Tank:GetPos()) > 262144 then
			Engine:EmitSound(UnlinkSound:format(math.random(1, 3)), 500, 100)

			Engine:Unlink(Tank)
		end
	end
end

local function CheckGearboxes(Engine)
	for Ent, Link in pairs(Engine.Gearboxes) do
		local OutPos = Engine:LocalToWorld(Engine.Out)
		local InPos = Ent:LocalToWorld(Ent.In)

		-- make sure it is not stretched too far
		if OutPos:Distance(InPos) > Link.RopeLen * 1.5 then
			Engine:Unlink(Ent)
			continue
		end

		-- make sure the angle is not excessive
		local Direction = Engine.IsTrans and -Engine:GetRight() or Engine:GetForward()

		if (OutPos - InPos):GetNormalized():Dot(Direction) < 0.7 then
			Engine:Unlink(Ent)
		end
	end
end

local function SetActive(Entity, Value)
	if Entity.Active == tobool(Value) then return end

	if not Entity.Active then -- Was off, turn on
		if GetNextFuelTank(Entity) then -- Has fuel
			Entity.Active = true

			Entity:CalcMassRatio()

			Entity.LastThink = ACF.CurTime
			Entity.Torque = Entity.PeakTorque
			Entity.FlyRPM = Entity.IdleRPM * 1.5

			local Pitch, Volume = GetPitchVolume(Entity)

			if Entity.SoundPath ~= "" then
				Entity.Sound = CreateSound(Entity, Entity.SoundPath)
				Entity.Sound:PlayEx(Volume, Pitch)
			end

			TimerSimple(engine.TickInterval(), function()
				if not IsValid(Entity) then return end

				Entity:CalcRPM()
			end)

			Entity:UpdateOverlay()
			Entity:UpdateOutputs()

			TimerCreate("ACF Engine Clock " .. Entity:EntIndex(), 3, 0, function()
				if not IsValid(Entity) then return end

				CheckGearboxes(Entity)
				CheckDistantFuelTanks(Entity)

				Entity:CalcMassRatio()
			end)
		end
	else
		Entity.Active = false
		Entity.FlyRPM = 0
		Entity.Torque = 0

		if Entity.Sound then
			Entity.Sound:Stop()
			Entity.Sound = nil
		end

		Entity:UpdateOverlay()
		Entity:UpdateOutputs()

		TimerRemove("ACF Engine Clock " .. Entity:EntIndex())
	end
end

local Inputs = {
	Throttle = function(Entity, Value)
		Entity.Throttle = math.Clamp(Value, 0, 100) / 100
	end,
	Active = function(Entity, Value)
		SetActive(Entity, tobool(Value))
	end
}

--===============================================================================================--

function MakeACF_Engine(Owner, Pos, Angle, Id)
	if not Owner:CheckLimit("_acf_misc") then return end

	local EngineData = ACF.Weapons.Mobility[Id]

	if not EngineData then return end

	local Engine = ents.Create("acf_engine")

	if not IsValid(Engine) then return end

	Engine:SetModel(EngineData.model)
	Engine:SetPlayer(Owner)
	Engine:SetAngles(Angle)
	Engine:SetPos(Pos)
	Engine:Spawn()

	Engine:PhysicsInit(SOLID_VPHYSICS)
	Engine:SetMoveType(MOVETYPE_VPHYSICS)

	Owner:AddCount("_acf_misc", Engine)
	Owner:AddCleanup("acfmenu", Engine)

	UpdateEngineData(Engine, Id, EngineData)

	Engine.Owner = Owner
	Engine.Model = EngineData.model
	Engine.CanUpdate = true
	Engine.Active = false
	Engine.Gearboxes = {}
	Engine.FuelTanks = {}
	Engine.LastThink = 0
	Engine.MassRatio = 1
	Engine.FuelUsage = 0
	Engine.Throttle = 0
	Engine.FlyRPM = 0
	Engine.Out = Engine:WorldToLocal(Engine:GetAttachment(Engine:LookupAttachment("driveshaft")).Pos)

	Engine.Inputs = WireLib.CreateInputs(Engine, { "Active", "Throttle" })
	Engine.Outputs = WireLib.CreateOutputs(Engine, { "RPM", "Torque", "Power", "Fuel Use", "Entity [ENTITY]", "Mass", "Physical Mass" })

	WireLib.TriggerOutput(Engine, "Entity", Engine)

	ACF_Activate(Engine)

	Engine.ACF.LegalMass = Engine.Mass
	Engine.ACF.Model     = Engine.Model

	CheckLegal(Engine)

	return Engine
end

list.Set("ACFCvars", "acf_engine", { "id" })
duplicator.RegisterEntityClass("acf_engine", MakeACF_Engine, "Pos", "Angle", "Id")
ACF.RegisterLinkSource("acf_engine", "FuelTanks")
ACF.RegisterLinkSource("acf_engine", "Gearboxes")

--===============================================================================================--
-- Meta Funcs
--===============================================================================================--

function ENT:Enable()
	local Active

	if self.Inputs.Active.Path then
		Active = tobool(self.Inputs.Active.Value)
	else
		Active = true
	end

	SetActive(self, Active)

	self:UpdateOverlay()
end

function ENT:Disable()
	SetActive(self, false) -- Turn off the engine

	self:UpdateOverlay()
end

function ENT:Update(ArgsTable)
	if self.Active then return false, "Turn off the engine before updating it!" end
	if ArgsTable[1] ~= self.Owner then return false, "You don't own that engine!" end

	local Id = ArgsTable[4] -- Argtable[4] is the engine ID
	local EngineData = ACF.Weapons.Mobility[Id]

	if not EngineData then return false, "Invalid engine type!" end
	if EngineData.model ~= self.Model then return false, "The new engine must have the same model!" end

	local Feedback = ""

	if EngineData.fuel ~= self.FuelType then
		Feedback = " Fuel type changed, fuel tanks unlinked."

		for Tank in pairs(self.FuelTanks) do
			self:Unlink(Tank)
		end
	end

	UpdateEngineData(self, Id, EngineData)

	ACF_Activate(self, true)

	self.ACF.LegalMass = self.Mass

	return true, "Engine updated successfully!" .. Feedback
end

function ENT:UpdateOutputs()
	if TimerExists("ACF Output Buffer" .. self:EntIndex()) then return end

	TimerCreate("ACF Output Buffer" .. self:EntIndex(), 0.1, 1, function()
		if not IsValid(self) then return end

		local Power = self.Torque * self.FlyRPM / 9548.8

		WireLib.TriggerOutput(self, "Fuel Use", self.FuelUsage)
		WireLib.TriggerOutput(self, "Torque", math.floor(self.Torque))
		WireLib.TriggerOutput(self, "Power", math.floor(Power))
		WireLib.TriggerOutput(self, "RPM", math.floor(self.FlyRPM))
	end)
end

local function Overlay(Ent)
	if Ent.Disabled then
		Ent:SetOverlayText("Disabled: " .. Ent.DisableReason .. "\n" .. Ent.DisableDescription)
	else
<<<<<<< HEAD
		local Boost = Ent.RequiresFuel and ACF.TorqueBoost or 1
=======
>>>>>>> 77299c95
		local PowerbandMin = Ent.IsElectric and Ent.IdleRPM or Ent.PeakMinRPM
		local PowerbandMax = Ent.IsElectric and math.floor(Ent.LimitRPM / 2) or Ent.PeakMaxRPM
		local Text

		if Ent.DisableReason then
			Text = "Disabled: " .. Ent.DisableReason
		else
			Text = Ent.Active and "Active" or "Idle"
		end

		Text = Text .. "\n\n" .. Ent.Name .. "\n" ..
<<<<<<< HEAD
			"Power: " .. Round(Ent.peakkw * Boost) .. " kW / " .. Round(Ent.peakkw * Boost * 1.34) .. " hp\n" ..
			"Torque: " .. Round(Ent.PeakTorque * Boost) .. " Nm / " .. Round(Ent.PeakTorque * Boost * 0.73) .. " ft-lb\n" ..
=======
			"Power: " .. Round(Ent.peakkw) .. " kW / " .. Round(Ent.peakkw * 1.34) .. " hp\n" ..
			"Torque: " .. Round(Ent.PeakTorque) .. " Nm / " .. Round(Ent.PeakTorque * 0.73) .. " ft-lb\n" ..
>>>>>>> 77299c95
			"Powerband: " .. PowerbandMin .. " - " .. PowerbandMax .. " RPM\n" ..
			"Redline: " .. Ent.LimitRPM .. " RPM"

		Ent:SetOverlayText(Text)
	end
end

function ENT:UpdateOverlay(Instant)
	if Instant then
		Overlay(self)
		return
	end

	if not TimerExists("ACF Overlay Buffer" .. self:EntIndex()) then
		TimerCreate("ACF Overlay Buffer" .. self:EntIndex(), 1, 1, function()
			if IsValid(self) then
				Overlay(self)
			end
		end)
	end
end

function ENT:TriggerInput(Input, Value)
	if self.Disabled then return end

	if Inputs[Input] then
		Inputs[Input](self, Value)
	end
end

function ENT:ACF_Activate()
	--Density of steel = 7.8g cm3 so 7.8kg for a 1mx1m plate 1m thick
	local PhysObj = self.ACF.PhysObj
	local Count

	if PhysObj:GetMesh() then
		Count = #PhysObj:GetMesh()
	end

	if IsValid(PhysObj) and Count and Count > 100 then
		if not self.ACF.Area then
			self.ACF.Area = (PhysObj:GetSurfaceArea() * 6.45) * 0.52505066107
		end
	else
		local Size = self:OBBMaxs() - self:OBBMins()

		if not self.ACF.Area then
			self.ACF.Area = ((Size.x * Size.y) + (Size.x * Size.z) + (Size.y * Size.z)) * 6.45
		end
	end

	self.ACF.Ductility = self.ACF.Ductility or 0

	local Area = self.ACF.Area
	local Armour = PhysObj:GetMass() * 1000 / Area / 0.78
	local Health = Area / ACF.Threshold
	local Percent = 1

	if Recalc and self.ACF.Health and self.ACF.MaxHealth then
		Percent = self.ACF.Health / self.ACF.MaxHealth
	end

	self.ACF.Health = Health * Percent * ACF.EngineHPMult[self.EngineType]
	self.ACF.MaxHealth = Health * ACF.EngineHPMult[self.EngineType]
	self.ACF.Armour = Armour * (0.5 + Percent / 2)
	self.ACF.MaxArmour = Armour * ACF.ArmorMod
	self.ACF.Type = nil
	self.ACF.Mass = PhysObj:GetMass()
	self.ACF.Type = "Prop"
end

--This function needs to return HitRes
function ENT:ACF_OnDamage(Entity, Energy, FrArea, Angle, Inflictor, _, Type)
	local Mul = Type == "HEAT" and ACF.HEATMulEngine or 1 --Heat penetrators deal bonus damage to engines
	local Res = ACF.PropDamage(Entity, Energy, FrArea * Mul, Angle, Inflictor)

	--adjusting performance based on damage
	local TorqueMult = math.Clamp(((1 - self.TorqueScale) / 0.5) * ((self.ACF.Health / self.ACF.MaxHealth) - 1) + 1, self.TorqueScale, 1)
	self.PeakTorque = self.PeakTorqueHeld * TorqueMult

	return Res
end

-- specialized calcmassratio for engines
function ENT:CalcMassRatio()
	local PhysMass 	= 0
	local TotalMass = 0
	local Physical, Parented = ACF_GetEnts(self)

	for K in pairs(Physical) do
		local Phys = K:GetPhysicsObject() -- Should always exist, but just in case

		if IsValid(Phys) then
			local Mass = Phys:GetMass()

			TotalMass = TotalMass + Mass
			PhysMass  = PhysMass + Mass
		end
	end

	for K in pairs(Parented) do
		if not Physical[K] then
			local Phys = K:GetPhysicsObject()

			if IsValid(Phys) then
				TotalMass = TotalMass + Phys:GetMass()
			end
		end
	end

	self.MassRatio = PhysMass / TotalMass

	WireLib.TriggerOutput(self, "Mass", Round(TotalMass, 2))
	WireLib.TriggerOutput(self, "Physical Mass", Round(PhysMass, 2))
end

function ENT:GetConsumption(Throttle, RPM)
	if not IsValid(self.FuelTank) then return 0 end

	local Consumption

	if self.FuelType == "Electric" then
		Consumption = self.Torque * RPM * self.FuelUse / 9548.8
	else
		local Load = 0.3 + Throttle * 0.7

		Consumption = Load * self.FuelUse * (RPM / self.PeakKwRPM) / self.FuelTank.FuelDensity
	end

	return Round(Consumption, 2)
end

function ENT:CalcRPM()
	if not self.Active then return end

	local DeltaTime = ACF.CurTime - self.LastThink
	local FuelTank 	= GetNextFuelTank(self)

	--calculate fuel usage
	if IsValid(FuelTank) then
		self.FuelTank = FuelTank

		local Consumption = self:GetConsumption(self.Throttle, self.FlyRPM) * DeltaTime

		self.FuelUsage = 60 * Consumption / DeltaTime

		FuelTank.Fuel = max(FuelTank.Fuel - Consumption, 0)
		FuelTank:UpdateMass()
		FuelTank:UpdateOverlay()
		FuelTank:UpdateOutputs()
	else
		SetActive(self, false)

		self.FuelUsage = 0

		return 0
	end

	-- Calculate the current torque from flywheel RPM
	self.Torque = self.Throttle * max(self.PeakTorque * math.min(self.FlyRPM / self.PeakMinRPM, (self.LimitRPM - self.FlyRPM) / (self.LimitRPM - self.PeakMaxRPM), 1), 0)

	local PeakRPM = self.IsElectric and self.FlywheelOverride or self.PeakMaxRPM
	local Drag = self.PeakTorque * (max(self.FlyRPM - self.IdleRPM, 0) / PeakRPM) * (1 - self.Throttle) / self.Inertia

	-- Let's accelerate the flywheel based on that torque
	self.FlyRPM = max(self.FlyRPM + self.Torque / self.Inertia - Drag, 1)
	-- The gearboxes don't think on their own, it's the engine that calls them, to ensure consistent execution order
	local Boxes = 0
	local TotalReqTq = 0

	-- Get the requirements for torque for the gearboxes (Max clutch rating minus any wheels currently spinning faster than the Flywheel)
	for Ent, Link in pairs(self.Gearboxes) do
		if not Ent.Disabled then
			Boxes = Boxes + 1
			Link.ReqTq = Ent:Calc(self.FlyRPM, self.Inertia)
			TotalReqTq = TotalReqTq + Link.ReqTq
		end
	end

	-- This is the presently available torque from the engine
	local TorqueDiff = max(self.FlyRPM - self.IdleRPM, 0) * self.Inertia
	-- Calculate the ratio of total requested torque versus what's available
	local AvailRatio = math.min(TorqueDiff / TotalReqTq / Boxes, 1)

	-- Split the torque fairly between the gearboxes who need it
	for Ent, Link in pairs(self.Gearboxes) do
		if not Ent.Disabled then
			Ent:Act(Link.ReqTq * AvailRatio * self.MassRatio, DeltaTime, self.MassRatio)
		end
	end

	self.FlyRPM = self.FlyRPM - math.min(TorqueDiff, TotalReqTq) / self.Inertia
	self.LastThink = ACF.CurTime

	if self.Sound then
		local Pitch, Volume = GetPitchVolume(self)

		self.Sound:ChangePitch(Pitch, 0)
		self.Sound:ChangeVolume(Volume, 0)
	end

	self:UpdateOutputs()

	TimerSimple(engine.TickInterval(), function()
		if not IsValid(self) then return end

		self:CalcRPM()
	end)
end

function ENT:Link(Target)
	if not IsValid(Target) then return false, "Attempted to link an invalid entity." end
	if self == Target then return false, "Can't link an engine to itself." end

	local Function = ClassLink(self:GetClass(), Target:GetClass())

	if Function then
		return Function(self, Target)
	end

	return false, "Engines can't be linked to '" .. Target:GetClass() .. "'."
end

function ENT:Unlink(Target)
	if not IsValid(Target) then return false, "Attempted to unlink an invalid entity." end
	if self == Target then return false, "Can't unlink an engine from itself." end

	local Function = ClassUnlink(self:GetClass(), Target:GetClass())

	if Function then
		return Function(self, Target)
	end

	return false, "Engines can't be unlinked from '" .. Target:GetClass() .. "'."
end

function ENT:PreEntityCopy()
	if next(self.Gearboxes) then
		local Gearboxes = {}

		for Gearbox in pairs(self.Gearboxes) do
			Gearboxes[#Gearboxes + 1] = Gearbox:EntIndex()
		end

		duplicator.StoreEntityModifier(self, "ACFGearboxes", Gearboxes)
	end

	if next(self.FuelTanks) then
		local Tanks = {}

		for Tank in pairs(self.FuelTanks) do
			Tanks[#Tanks + 1] = Tank:EntIndex()
		end

		duplicator.StoreEntityModifier(self, "ACFFuelTanks", Tanks)
	end

	--Wire dupe info
	self.BaseClass.PreEntityCopy(self)
end

function ENT:PostEntityPaste(Player, Ent, CreatedEntities)
	local EntMods =  Ent.EntityMods

	-- Backwards compatibility
	if EntMods.GearLink then
		local Entities = EntMods.GearLink.entities

		for _, EntID in ipairs(Entities) do
			self:Link(CreatedEntities[EntID])
		end

		EntMods.GearLink = nil
	end

	-- Backwards compatibility
	if EntMods.FuelLink then
		local Entities = EntMods.FuelLink.entities

		for _, EntID in ipairs(Entities) do
			self:Link(CreatedEntities[EntID])
		end

		EntMods.FuelLink = nil
	end

	if EntMods.ACFGearboxes then
		for _, EntID in ipairs(EntMods.ACFGearboxes) do
			self:Link(CreatedEntities[EntID])
		end

		EntMods.ACFGearboxes = nil
	end

	if EntMods.ACFFuelTanks then
		for _, EntID in ipairs(EntMods.ACFFuelTanks) do
			self:Link(CreatedEntities[EntID])
		end

		EntMods.ACFFuelTanks = nil
	end

	--Wire dupe info
	self.BaseClass.PostEntityPaste(self, Player, Ent, CreatedEntities)
end

function ENT:OnRemove()
	if self.Sound then
		self.Sound:Stop()
	end

	for Gearbox in pairs(self.Gearboxes) do
		self:Unlink(Gearbox)
	end

	for Tank in pairs(self.FuelTanks) do
		self:Unlink(Tank)
	end

	TimerRemove("ACF Engine Clock " .. self:EntIndex())

	WireLib.Remove(self)
end<|MERGE_RESOLUTION|>--- conflicted
+++ resolved
@@ -412,10 +412,6 @@
 	if Ent.Disabled then
 		Ent:SetOverlayText("Disabled: " .. Ent.DisableReason .. "\n" .. Ent.DisableDescription)
 	else
-<<<<<<< HEAD
-		local Boost = Ent.RequiresFuel and ACF.TorqueBoost or 1
-=======
->>>>>>> 77299c95
 		local PowerbandMin = Ent.IsElectric and Ent.IdleRPM or Ent.PeakMinRPM
 		local PowerbandMax = Ent.IsElectric and math.floor(Ent.LimitRPM / 2) or Ent.PeakMaxRPM
 		local Text
@@ -427,13 +423,8 @@
 		end
 
 		Text = Text .. "\n\n" .. Ent.Name .. "\n" ..
-<<<<<<< HEAD
-			"Power: " .. Round(Ent.peakkw * Boost) .. " kW / " .. Round(Ent.peakkw * Boost * 1.34) .. " hp\n" ..
-			"Torque: " .. Round(Ent.PeakTorque * Boost) .. " Nm / " .. Round(Ent.PeakTorque * Boost * 0.73) .. " ft-lb\n" ..
-=======
 			"Power: " .. Round(Ent.peakkw) .. " kW / " .. Round(Ent.peakkw * 1.34) .. " hp\n" ..
 			"Torque: " .. Round(Ent.PeakTorque) .. " Nm / " .. Round(Ent.PeakTorque * 0.73) .. " ft-lb\n" ..
->>>>>>> 77299c95
 			"Powerband: " .. PowerbandMin .. " - " .. PowerbandMax .. " RPM\n" ..
 			"Redline: " .. Ent.LimitRPM .. " RPM"
 
