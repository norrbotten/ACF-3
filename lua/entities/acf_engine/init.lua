AddCSLuaFile("cl_init.lua")
AddCSLuaFile("shared.lua")

include("shared.lua")

local ACF = ACF

--===============================================================================================--
-- Engine class setup
--===============================================================================================--
do
	ACF.RegisterClassLink("acf_engine", "acf_fueltank", function(Engine, Target)
		if Engine.FuelTanks[Target] then return false, "This engine is already linked to this fuel tank!" end
		if Target.Engines[Engine] then return false, "This engine is already linked to this fuel tank!" end
		if not Engine.FuelTypes[Target.FuelType] then return false, "Cannot link because fuel type is incompatible." end
		if Target.NoLinks then return false, "This fuel tank doesn't allow linking." end

		Engine.FuelTanks[Target] = true
		Target.Engines[Engine] = true

		Engine:UpdateOverlay()
		Target:UpdateOverlay()

		return true, "Engine linked successfully!"
	end)

	ACF.RegisterClassUnlink("acf_engine", "acf_fueltank", function(Engine, Target)
		if Engine.FuelTanks[Target] or Target.Engines[Engine] then
			if Engine.FuelTank == Target then
				Engine.FuelTank = next(Engine.FuelTanks, Target)
			end

			Engine.FuelTanks[Target] = nil
			Target.Engines[Engine]	 = nil

			Engine:UpdateOverlay()
			Target:UpdateOverlay()

			return true, "Engine unlinked successfully!"
		end

		return false, "This engine is not linked to this fuel tank."
	end)

	ACF.RegisterClassLink("acf_engine", "acf_gearbox", function(Engine, Target)
		if Engine.Gearboxes[Target] then return false, "This engine is already linked to this gearbox." end

		-- make sure the angle is not excessive
		local InPos = Target:LocalToWorld(Target.In)
		local OutPos = Engine:LocalToWorld(Engine.Out)
		local Direction

		if Engine.IsTrans then
			Direction = -Engine:GetRight()
		else
			Direction = Engine:GetForward()
		end

		if (OutPos - InPos):GetNormalized():Dot(Direction) < 0.7 then
			return false, "Cannot link due to excessive driveshaft angle!"
		end

		local Rope

		if tobool(Engine.Owner:GetInfoNum("ACF_MobilityRopeLinks", 1)) then
			Rope = constraint.CreateKeyframeRope(OutPos, 1, "cable/cable2", nil, Engine, Engine.Out, 0, Target, Target.In, 0)
		end

		local Link = {
			Rope = Rope,
			RopeLen = (OutPos - InPos):Length(),
			ReqTq = 0
		}

		Engine.Gearboxes[Target] = Link
		Target.Engines[Engine]	 = true

		Engine:UpdateOverlay()
		Target:UpdateOverlay()

		return true, "Engine linked successfully!"
	end)

	ACF.RegisterClassUnlink("acf_engine", "acf_gearbox", function(Engine, Target)
		if not Engine.Gearboxes[Target] then
			return false, "This engine is not linked to this gearbox."
		end

		local Rope = Engine.Gearboxes[Target].Rope

		if IsValid(Rope) then Rope:Remove() end

		Engine.Gearboxes[Target] = nil
		Target.Engines[Engine]	 = nil

		Engine:UpdateOverlay()
		Target:UpdateOverlay()

		return true, "Engine unlinked successfully!"
	end)
end
--===============================================================================================--
-- Local Funcs and Vars
--===============================================================================================--

local CheckLegal  = ACF_CheckLegal
local Clock       = ACF.Utilities.Clock
local MaxDistance = ACF.LinkDistance * ACF.LinkDistance
local UnlinkSound = "physics/metal/metal_box_impact_bullet%s.wav"
local Round       = math.Round
local max         = math.max
local min         = math.min
local TimerCreate = timer.Create
local TimerSimple = timer.Simple
local TimerRemove = timer.Remove
local HookRun     = hook.Run

-- Fuel consumption is increased on competitive servers
local function GetEfficiencyMult()
	return ACF.Gamemode == 3 and ACF.CompFuelRate or 1
end

local function GetPitchVolume(Engine)
	local RPM = Engine.FlyRPM
	local Pitch = math.Clamp(20 + (RPM * Engine.SoundPitch) * 0.02, 1, 255)
	local Throttle = Engine.RevLimited and 0 or Engine.Throttle
	local Volume = 0.25 + (0.1 + 0.9 * ((RPM / Engine.LimitRPM) ^ 1.5)) * Throttle * 0.666

	return Pitch, Volume * ACF.Volume
end

local function GetNextFuelTank(Engine)
	if not next(Engine.FuelTanks) then return end

	local Select = next(Engine.FuelTanks, Engine.FuelTank) or next(Engine.FuelTanks)
	local Start = Select

	repeat
		if Select:CanConsume() then return Select end

		Select = next(Engine.FuelTanks, Select) or next(Engine.FuelTanks)
	until Select == Start

	return Select:CanConsume() and Select or nil
end

local function CheckDistantFuelTanks(Engine)
	local EnginePos = Engine:GetPos()

	for Tank in pairs(Engine.FuelTanks) do
		if EnginePos:DistToSqr(Tank:GetPos()) > MaxDistance then
			local Sound = UnlinkSound:format(math.random(1, 3))

			Engine:EmitSound(Sound, 70, 100, ACF.Volume)
			Tank:EmitSound(Sound, 70, 100, ACF.Volume)

			Engine:Unlink(Tank)
		end
	end
end

local function CheckGearboxes(Engine)
	for Ent, Link in pairs(Engine.Gearboxes) do
		local OutPos = Engine:LocalToWorld(Engine.Out)
		local InPos = Ent:LocalToWorld(Ent.In)

		-- make sure it is not stretched too far
		if OutPos:Distance(InPos) > Link.RopeLen * 1.5 then
			Engine:Unlink(Ent)
			continue
		end

		-- make sure the angle is not excessive
		local Direction = Engine.IsTrans and -Engine:GetRight() or Engine:GetForward()

		if (OutPos - InPos):GetNormalized():Dot(Direction) < 0.7 then
			Engine:Unlink(Ent)
		end
	end
end

local function SetActive(Entity, Value)
	if Entity.Active == tobool(Value) then return end

	if not Entity.Active then -- Was off, turn on
		Entity.Active = true

		Entity:CalcMassRatio()

		Entity.LastThink = Clock.CurTime
		Entity.Torque = Entity.PeakTorque
		Entity.FlyRPM = Entity.IdleRPM * 1.5

		local Pitch, Volume = GetPitchVolume(Entity)

		if Entity.SoundPath ~= "" then
			Entity.Sound = CreateSound(Entity, Entity.SoundPath)
			Entity.Sound:PlayEx(Volume, Pitch)
		end

		TimerSimple(engine.TickInterval(), function()
			if not IsValid(Entity) then return end

			Entity:CalcRPM()
		end)

		TimerCreate("ACF Engine Clock " .. Entity:EntIndex(), 3, 0, function()
			if not IsValid(Entity) then return end

			CheckGearboxes(Entity)
			CheckDistantFuelTanks(Entity)

			Entity:CalcMassRatio()
		end)
	else
		Entity.Active = false
		Entity.FlyRPM = 0
		Entity.Torque = 0

		if Entity.Sound then
			Entity.Sound:Stop()
			Entity.Sound = nil
		end

		TimerRemove("ACF Engine Clock " .. Entity:EntIndex())
	end

	Entity:UpdateOverlay()
	Entity:UpdateOutputs()
end

--===============================================================================================--

do -- Spawn and Update functions
	local Classes     = ACF.Classes
	local Engines     = Classes.Engines
	local EngineTypes = Classes.EngineTypes
	local Entities    = Classes.Entities

	local function VerifyData(Data)
		if not Data.Engine then
			Data.Engine = Data.Id or "5.7-V8"
		end

		local Class = Classes.GetGroup(Engines, Data.Engine)

		if not Class then
			Class = Engines.Get("V8")

			Data.Engine = "5.7-V8"
		end

		local Engine = Engines.GetItem(Class.ID, Data.Engine)

		do -- External verifications
			if Class.VerifyData then
				Class.VerifyData(Data, Class, Engine)
			end

			HookRun("ACF_VerifyData", "acf_engine", Data, Class, Engine)
		end
	end

	local function UpdateEngine(Entity, Data, Class, Engine, Type)
		Entity.ACF = Entity.ACF or {}
		Entity.ACF.Model = Engine.Model

		Entity:SetModel(Engine.Model)

		Entity:PhysicsInit(SOLID_VPHYSICS)
		Entity:SetMoveType(MOVETYPE_VPHYSICS)

		-- Storing all the relevant information on the entity for duping
		for _, V in ipairs(Entity.DataStore) do
			Entity[V] = Data[V]
		end

		Entity.Name             = Engine.Name
		Entity.ShortName        = Engine.ID
		Entity.EntType          = Class.Name
		Entity.ClassData        = Class
<<<<<<< HEAD
		Entity.DefaultSound     = EngineData.Sound
		Entity.SoundPitch       = EngineData.Pitch or 1
		Entity.TorqueCurve      = EngineData.TorqueCurve
		Entity.CurveFactor      = EngineData.CurveFactor
		Entity.PeakTorque       = EngineData.Torque
		Entity.PeakPower		= EngineData.PeakPower
		Entity.PeakPowerRPM		= EngineData.PeakPowerRPM
		Entity.PeakTorqueHeld   = EngineData.Torque
		Entity.IdleRPM          = EngineData.RPM.Idle
		Entity.PeakMinRPM       = EngineData.RPM.PeakMin
		Entity.PeakMaxRPM       = EngineData.RPM.PeakMax
		Entity.LimitRPM         = EngineData.RPM.Limit
		Entity.RevLimited       = false
		Entity.FlywheelOverride = EngineData.RPM.Override
		Entity.FlywheelMass     = EngineData.FlywheelMass
		Entity.Inertia          = EngineData.FlywheelMass * math.pi ^ 2
		Entity.IsElectric       = EngineData.IsElectric
		Entity.IsTrans          = EngineData.IsTrans -- driveshaft outputs to the side
		Entity.FuelTypes        = EngineData.Fuel or { Petrol = true }
		Entity.FuelType         = next(EngineData.Fuel)
		Entity.EngineType       = EngineType.ID
		Entity.Efficiency       = EngineType.Efficiency * GetEfficiencyMult()
		Entity.TorqueScale      = EngineType.TorqueScale
		Entity.HealthMult       = EngineType.HealthMult
		Entity.HitBoxes         = ACF.GetHitboxes(EngineData.Model)
=======
		Entity.DefaultSound     = Engine.Sound
		Entity.SoundPitch       = Engine.Pitch or 1
		Entity.TorqueCurve      = Engine.TorqueCurve
		Entity.CurveFactor      = Engine.CurveFactor
		Entity.PeakTorque       = Engine.Torque
		Entity.PeakPower		= Engine.PeakPower
		Entity.PeakPowerRPM		= Engine.PeakPowerRPM
		Entity.PeakTorqueHeld   = Engine.Torque
		Entity.IdleRPM          = Engine.RPM.Idle
		Entity.PeakMinRPM       = Engine.RPM.PeakMin
		Entity.PeakMaxRPM       = Engine.RPM.PeakMax
		Entity.LimitRPM         = Engine.RPM.Limit
		Entity.FlywheelOverride = Engine.RPM.Override
		Entity.FlywheelMass     = Engine.FlywheelMass
		Entity.Inertia          = Engine.FlywheelMass * math.pi ^ 2
		Entity.IsElectric       = Engine.IsElectric
		Entity.IsTrans          = Engine.IsTrans -- driveshaft outputs to the side
		Entity.FuelTypes        = Engine.Fuel or { Petrol = true }
		Entity.FuelType         = next(Engine.Fuel)
		Entity.EngineType       = Type.ID
		Entity.Efficiency       = Type.Efficiency * GetEfficiencyMult()
		Entity.TorqueScale      = Type.TorqueScale
		Entity.HealthMult       = Type.HealthMult
		Entity.HitBoxes         = ACF.GetHitboxes(Engine.Model)
>>>>>>> 1feba825
		Entity.Out              = Entity:WorldToLocal(Entity:GetAttachment(Entity:LookupAttachment("driveshaft")).Pos)

		Entity:SetNWString("WireName", "ACF " .. Entity.Name)

		--calculate base fuel usage
		if Type.CalculateFuelUsage then
			Entity.FuelUse = Type.CalculateFuelUsage(Entity)
		else
			Entity.FuelUse = ACF.FuelRate * Entity.Efficiency * 3e-8
		end

		ACF.Activate(Entity, true)

		Entity.ACF.LegalMass	= Engine.Mass
		Entity.ACF.Model		= Engine.Model

		local Phys = Entity:GetPhysicsObject()
		if IsValid(Phys) then Phys:SetMass(Engine.Mass) end
	end

	function MakeACF_Engine(Player, Pos, Angle, Data)
		VerifyData(Data)

		local Class  = Classes.GetGroup(Engines, Data.Engine)
		local Engine = Engines.GetItem(Class.ID, Data.Engine)
		local Type   = EngineTypes.Get(Engine.Type)
		local Limit  = Class.LimitConVar.Name

		if not Player:CheckLimit(Limit) then return false end

		local CanSpawn = HookRun("ACF_PreEntitySpawn", "acf_engine", Player, Data, Class, Engine)

		if CanSpawn == false then return false end

		local Entity = ents.Create("acf_engine")

		if not IsValid(Entity) then return false end

		Entity:SetPlayer(Player)
		Entity:SetAngles(Angle)
		Entity:SetPos(Pos)
		Entity:Spawn()

		Player:AddCleanup("acf_engine", Entity)
		Player:AddCount(Limit, Entity)

		Entity.Owner        = Player -- MUST be stored on ent for PP
		Entity.Active       = false
		Entity.Gearboxes    = {}
		Entity.FuelTanks    = {}
		Entity.LastThink    = 0
		Entity.MassRatio    = 1
		Entity.FuelUsage    = 0
		Entity.Throttle     = 0
		Entity.FlyRPM       = 0
		Entity.SoundPath    = Engine.Sound
		Entity.DataStore    = Entities.GetArguments("acf_engine")
		Entity.Inputs       = WireLib.CreateInputs(Entity, {
			"Active (Turns the engine on if it is not 0)",
			"Throttle (0-100 for how hard the engine should run)"
		})
		Entity.Outputs      = WireLib.CreateOutputs(Entity, {
			"RPM (Current rotations per minute of the engine)",
			"Torque (nM of torque from the engine)",
			"Power (kW of power from the engine)",
			"Fuel Use (Amount of fuel being used)",
			"Entity (The engine itself) [ENTITY]",
			"Mass (Total mass detected on the vehicle by the engine)",
			"Physical Mass (Physical mass detected on the vehicle by the engine)"
		})

		WireLib.TriggerOutput(Entity, "Entity", Entity)

		UpdateEngine(Entity, Data, Class, Engine, Type)

		if Class.OnSpawn then
			Class.OnSpawn(Entity, Data, Class, Engine)
		end

		HookRun("ACF_OnEntitySpawn", "acf_engine", Entity, Data, Class, Engine)

		Entity:UpdateOverlay(true)

		do -- Mass entity mod removal
			local EntMods = Data and Data.EntityMods

			if EntMods and EntMods.mass then
				EntMods.mass = nil
			end
		end

		CheckLegal(Entity)

		return Entity
	end

	Entities.Register("acf_engine", MakeACF_Engine, "Engine")

	ACF.RegisterLinkSource("acf_engine", "FuelTanks")
	ACF.RegisterLinkSource("acf_engine", "Gearboxes")

	------------------- Updating ---------------------

	function ENT:Update(Data)
		if self.Active then return false, "Turn off the engine before updating it!" end

		VerifyData(Data)

		local Class    = Classes.GetGroup(Engines, Data.Engine)
		local Engine   = Engines.GetItem(Class.ID, Data.Engine)
		local Type     = EngineTypes.Get(Engine.Type)
		local OldClass = self.ClassData
		local Feedback = ""

		local CanUpdate, Reason = HookRun("ACF_PreEntityUpdate", "acf_engine", self, Data, Class, Engine)

		if CanUpdate == false then return CanUpdate, Reason end

		if OldClass.OnLast then
			OldClass.OnLast(self, OldClass)
		end

		HookRun("ACF_OnEntityLast", "acf_engine", self, OldClass)

		ACF.SaveEntity(self)

		UpdateEngine(self, Data, Class, Engine, Type)

		ACF.RestoreEntity(self)

		if Class.OnUpdate then
			Class.OnUpdate(self, Data, Class, Engine)
		end

		HookRun("ACF_OnEntityUpdate", "acf_engine", self, Data, Class, Engine)

		if next(self.Gearboxes) then
			local Count, Total = 0, 0

			for Gearbox in pairs(self.Gearboxes) do
				self:Unlink(Gearbox)

				local Result = self:Link(Gearbox)

				if not Result then Count = Count + 1 end

				Total = Total + 1
			end

			if Count == Total then
				Feedback = Feedback .. "\nUnlinked all gearboxes due to excessive driveshaft angle."
			elseif Count > 0 then
				local Text = Feedback .. "\nUnlinked %s out of %s gearboxes due to excessive driveshaft angle."

				Feedback = Text:format(Count, Total)
			end
		end

		if next(self.FuelTanks) then
			local Count, Total = 0, 0

			for Tank in pairs(self.FuelTanks) do
				if not self.FuelTypes[Tank.FuelType] then
					self:Unlink(Tank)

					Count = Count + 1
				end

				Total = Total + 1
			end

			if Count == Total then
				Feedback = Feedback .. "\nUnlinked all fuel tanks due to fuel type change."
			elseif Count > 0 then
				local Text = Feedback .. "\nUnlinked %s out of %s fuel tanks due to fuel type change."

				Feedback = Text:format(Count, Total)
			end
		end

		self:UpdateOverlay(true)

		net.Start("ACF_UpdateEntity")
			net.WriteEntity(self)
		net.Broadcast()

		return true, "Engine updated successfully!" .. Feedback
	end
end

--===============================================================================================--
-- Meta Funcs
--===============================================================================================--

function ENT:Enable()
	local Active

	if self.Inputs.Active.Path then
		Active = tobool(self.Inputs.Active.Value)
	else
		Active = true
	end

	SetActive(self, Active)

	self:UpdateOverlay()
end

function ENT:Disable()
	SetActive(self, false) -- Turn off the engine

	self:UpdateOverlay()
end

function ENT:UpdateOutputs()
	if not IsValid(self) then return end

	local Power = self.Torque * self.FlyRPM / 9548.8

	WireLib.TriggerOutput(self, "Fuel Use", self.FuelUsage)
	WireLib.TriggerOutput(self, "Torque", math.floor(self.Torque))
	WireLib.TriggerOutput(self, "Power", math.floor(Power))
	WireLib.TriggerOutput(self, "RPM", math.floor(self.FlyRPM))
end

local Text = "%s\n\n%s\nPower: %s kW / %s hp\nTorque: %s Nm / %s ft-lb\nPowerband: %s - %s RPM\nRedline: %s RPM"

function ENT:UpdateOverlayText()
	local State, Name = self.Active and "Active" or "Idle", self.Name
	local Power, PowerFt = Round(self.PeakPower), Round(self.PeakPower * 1.34)
	local Torque, TorqueFt = Round(self.PeakTorque), Round(self.PeakTorque * 0.73)
	local PowerbandMin = self.PeakMinRPM
	local PowerbandMax = self.PeakMaxRPM
	local Redline = self.LimitRPM

	return Text:format(State, Name, Power, PowerFt, Torque, TorqueFt, PowerbandMin, PowerbandMax, Redline)
end

ACF.AddInputAction("acf_engine", "Throttle", function(Entity, Value)
	Entity.Throttle = math.Clamp(Value, 0, 100) * 0.01
end)

ACF.AddInputAction("acf_engine", "Active", function(Entity, Value)
	SetActive(Entity, tobool(Value))
end)

function ENT:ACF_Activate()
	--Density of steel = 7.8g cm3 so 7.8kg for a 1mx1m plate 1m thick
	local PhysObj = self.ACF.PhysObj
	local Count

	if PhysObj:GetMesh() then
		Count = #PhysObj:GetMesh()
	end

	if IsValid(PhysObj) and Count and Count > 100 then
		if not self.ACF.Area then
			self.ACF.Area = (PhysObj:GetSurfaceArea() * 6.45) * 0.52505066107
		end
	else
		local Size = self:OBBMaxs() - self:OBBMins()

		if not self.ACF.Area then
			self.ACF.Area = ((Size.x * Size.y) + (Size.x * Size.z) + (Size.y * Size.z)) * 6.45
		end
	end

	self.ACF.Ductility = self.ACF.Ductility or 0

	local Area = self.ACF.Area
	local Armour = PhysObj:GetMass() * 1000 / Area / 0.78
	local Health = Area / ACF.Threshold
	local Percent = 1

	if Recalc and self.ACF.Health and self.ACF.MaxHealth then
		Percent = self.ACF.Health / self.ACF.MaxHealth
	end

	self.ACF.Health = Health * Percent * self.HealthMult
	self.ACF.MaxHealth = Health * self.HealthMult
	self.ACF.Armour = Armour * (0.5 + Percent / 2)
	self.ACF.MaxArmour = Armour * ACF.ArmorMod
	self.ACF.Type = nil
	self.ACF.Mass = PhysObj:GetMass()
	self.ACF.Type = "Prop"
end

--This function needs to return HitRes
function ENT:ACF_OnDamage(Bullet, Trace, Volume)
	local Res = ACF.PropDamage(Bullet, Trace, Volume)

	--adjusting performance based on damage
	local TorqueMult = math.Clamp(((1 - self.TorqueScale) / 0.5) * ((self.ACF.Health / self.ACF.MaxHealth) - 1) + 1, self.TorqueScale, 1)
	self.PeakTorque = self.PeakTorqueHeld * TorqueMult

	return Res
end

-- specialized calcmassratio for engines
function ENT:CalcMassRatio()
	local PhysMass 	= 0
	local TotalMass = 0
	local Physical, Parented = ACF_GetEnts(self)

	for K in pairs(Physical) do
		local Phys = K:GetPhysicsObject() -- Should always exist, but just in case

		if IsValid(Phys) then
			local Mass = Phys:GetMass()

			TotalMass = TotalMass + Mass
			PhysMass  = PhysMass + Mass
		end
	end

	for K in pairs(Parented) do
		if not Physical[K] then
			local Phys = K:GetPhysicsObject()

			if IsValid(Phys) then
				TotalMass = TotalMass + Phys:GetMass()
			end
		end
	end

	self.MassRatio = PhysMass / TotalMass

	WireLib.TriggerOutput(self, "Mass", Round(TotalMass, 2))
	WireLib.TriggerOutput(self, "Physical Mass", Round(PhysMass, 2))
end

function ENT:GetConsumption(Throttle, RPM)
	if not IsValid(self.FuelTank) then return 0 end

	if self.FuelType == "Electric" then
		return Throttle * self.FuelUse * self.Torque * RPM * 1.05e-4
	else
		local IdleConsumption = self.PeakPower * 5e2
		return self.FuelUse * (IdleConsumption + Throttle * self.Torque * RPM) / self.FuelTank.FuelDensity
	end
end

function ENT:CalcRPM()
	if not self.Active then return end

	local DeltaTime = Clock.CurTime - self.LastThink
	local FuelTank 	= GetNextFuelTank(self)

	-- Determine if the rev limiter will engage or disengage
	if not self.IsElectric then
		if self.FlyRPM > self.LimitRPM * 0.99 then
			self.RevLimited = true
		elseif self.FlyRPM < self.LimitRPM * 0.95 then
			self.RevLimited = false
		end
	end
	local Throttle = self.RevLimited and 0 or self.Throttle

	--calculate fuel usage
	if IsValid(FuelTank) then
		self.FuelTank = FuelTank
		self.FuelType = FuelTank.FuelType

		local Consumption = self:GetConsumption(Throttle, self.FlyRPM) * DeltaTime

		self.FuelUsage = 60 * Consumption / DeltaTime

		FuelTank:Consume(Consumption)
	elseif ACF.Gamemode ~= 1 then -- Sandbox gamemode servers will require no fuel
		SetActive(self, false)

		self.FuelUsage = 0

		return 0
	end

	-- Calculate the current torque from flywheel RPM
	local Percent = (self.FlyRPM - self.IdleRPM) / self.CurveFactor / self.LimitRPM
	local PeakRPM = self.IsElectric and self.FlywheelOverride or self.PeakMaxRPM
	local Drag    = self.PeakTorque * (max(self.FlyRPM - self.IdleRPM, 0) / PeakRPM) * (1 - Throttle) / self.Inertia

	self.Torque = Throttle * ACF.GetTorque(self.TorqueCurve, Percent) * self.PeakTorque * (self.FlyRPM < self.LimitRPM and 1 or 0)
	-- Let's accelerate the flywheel based on that torque
	self.FlyRPM = min(max(self.FlyRPM + self.Torque / self.Inertia - Drag, 0), self.LimitRPM)

	-- The gearboxes don't think on their own, it's the engine that calls them, to ensure consistent execution order
	local Boxes      = 0
	local TotalReqTq = 0

	-- Get the requirements for torque for the gearboxes (Max clutch rating minus any wheels currently spinning faster than the Flywheel)
	for Ent, Link in pairs(self.Gearboxes) do
		if not Ent.Disabled then
			Boxes = Boxes + 1
			Link.ReqTq = Ent:Calc(self.FlyRPM, self.Inertia)
			TotalReqTq = TotalReqTq + Link.ReqTq
		end
	end

	-- This is the presently available torque from the engine
	local TorqueDiff = max(self.FlyRPM - self.IdleRPM, 0) * self.Inertia
	-- Calculate the ratio of total requested torque versus what's available
	local AvailRatio = math.min(TorqueDiff / TotalReqTq / Boxes, 1)

	-- Split the torque fairly between the gearboxes who need it
	for Ent, Link in pairs(self.Gearboxes) do
		if not Ent.Disabled then
			Ent:Act(Link.ReqTq * AvailRatio * self.MassRatio, DeltaTime, self.MassRatio)
		end
	end

	self.FlyRPM = self.FlyRPM - math.min(TorqueDiff, TotalReqTq) / self.Inertia
	self.LastThink = Clock.CurTime

	if self.Sound then
		local Pitch, Volume = GetPitchVolume(self)

		self.Sound:ChangePitch(Pitch, 0)
		self.Sound:ChangeVolume(Volume, 0)
	end

	self:UpdateOutputs()

	TimerSimple(engine.TickInterval(), function()
		if not IsValid(self) then return end

		self:CalcRPM()
	end)
end

function ENT:PreEntityCopy()
	if next(self.Gearboxes) then
		local Gearboxes = {}

		for Gearbox in pairs(self.Gearboxes) do
			Gearboxes[#Gearboxes + 1] = Gearbox:EntIndex()
		end

		duplicator.StoreEntityModifier(self, "ACFGearboxes", Gearboxes)
	end

	if next(self.FuelTanks) then
		local Tanks = {}

		for Tank in pairs(self.FuelTanks) do
			Tanks[#Tanks + 1] = Tank:EntIndex()
		end

		duplicator.StoreEntityModifier(self, "ACFFuelTanks", Tanks)
	end

	--Wire dupe info
	self.BaseClass.PreEntityCopy(self)
end

function ENT:PostEntityPaste(Player, Ent, CreatedEntities)
	local EntMods = Ent.EntityMods

	-- Backwards compatibility
	if EntMods.GearLink then
		local Entities = EntMods.GearLink.entities

		for _, EntID in ipairs(Entities) do
			self:Link(CreatedEntities[EntID])
		end

		EntMods.GearLink = nil
	end

	-- Backwards compatibility
	if EntMods.FuelLink then
		local Entities = EntMods.FuelLink.entities

		for _, EntID in ipairs(Entities) do
			self:Link(CreatedEntities[EntID])
		end

		EntMods.FuelLink = nil
	end

	if EntMods.ACFGearboxes then
		for _, EntID in ipairs(EntMods.ACFGearboxes) do
			self:Link(CreatedEntities[EntID])
		end

		EntMods.ACFGearboxes = nil
	end

	if EntMods.ACFFuelTanks then
		for _, EntID in ipairs(EntMods.ACFFuelTanks) do
			self:Link(CreatedEntities[EntID])
		end

		EntMods.ACFFuelTanks = nil
	end

	--Wire dupe info
	self.BaseClass.PostEntityPaste(self, Player, Ent, CreatedEntities)
end

function ENT:OnRemove()
	local Class = self.ClassData

	if Class.OnLast then
		Class.OnLast(self, Class)
	end

	HookRun("ACF_OnEntityLast", "acf_engine", self, Class)

	if self.Sound then
		self.Sound:Stop()
	end

	for Gearbox in pairs(self.Gearboxes) do
		self:Unlink(Gearbox)
	end

	for Tank in pairs(self.FuelTanks) do
		self:Unlink(Tank)
	end

	TimerRemove("ACF Engine Clock " .. self:EntIndex())

	WireLib.Remove(self)
end<|MERGE_RESOLUTION|>--- conflicted
+++ resolved
@@ -279,33 +279,6 @@
 		Entity.ShortName        = Engine.ID
 		Entity.EntType          = Class.Name
 		Entity.ClassData        = Class
-<<<<<<< HEAD
-		Entity.DefaultSound     = EngineData.Sound
-		Entity.SoundPitch       = EngineData.Pitch or 1
-		Entity.TorqueCurve      = EngineData.TorqueCurve
-		Entity.CurveFactor      = EngineData.CurveFactor
-		Entity.PeakTorque       = EngineData.Torque
-		Entity.PeakPower		= EngineData.PeakPower
-		Entity.PeakPowerRPM		= EngineData.PeakPowerRPM
-		Entity.PeakTorqueHeld   = EngineData.Torque
-		Entity.IdleRPM          = EngineData.RPM.Idle
-		Entity.PeakMinRPM       = EngineData.RPM.PeakMin
-		Entity.PeakMaxRPM       = EngineData.RPM.PeakMax
-		Entity.LimitRPM         = EngineData.RPM.Limit
-		Entity.RevLimited       = false
-		Entity.FlywheelOverride = EngineData.RPM.Override
-		Entity.FlywheelMass     = EngineData.FlywheelMass
-		Entity.Inertia          = EngineData.FlywheelMass * math.pi ^ 2
-		Entity.IsElectric       = EngineData.IsElectric
-		Entity.IsTrans          = EngineData.IsTrans -- driveshaft outputs to the side
-		Entity.FuelTypes        = EngineData.Fuel or { Petrol = true }
-		Entity.FuelType         = next(EngineData.Fuel)
-		Entity.EngineType       = EngineType.ID
-		Entity.Efficiency       = EngineType.Efficiency * GetEfficiencyMult()
-		Entity.TorqueScale      = EngineType.TorqueScale
-		Entity.HealthMult       = EngineType.HealthMult
-		Entity.HitBoxes         = ACF.GetHitboxes(EngineData.Model)
-=======
 		Entity.DefaultSound     = Engine.Sound
 		Entity.SoundPitch       = Engine.Pitch or 1
 		Entity.TorqueCurve      = Engine.TorqueCurve
@@ -318,6 +291,7 @@
 		Entity.PeakMinRPM       = Engine.RPM.PeakMin
 		Entity.PeakMaxRPM       = Engine.RPM.PeakMax
 		Entity.LimitRPM         = Engine.RPM.Limit
+		Entity.RevLimited       = false
 		Entity.FlywheelOverride = Engine.RPM.Override
 		Entity.FlywheelMass     = Engine.FlywheelMass
 		Entity.Inertia          = Engine.FlywheelMass * math.pi ^ 2
@@ -330,7 +304,6 @@
 		Entity.TorqueScale      = Type.TorqueScale
 		Entity.HealthMult       = Type.HealthMult
 		Entity.HitBoxes         = ACF.GetHitboxes(Engine.Model)
->>>>>>> 1feba825
 		Entity.Out              = Entity:WorldToLocal(Entity:GetAttachment(Entity:LookupAttachment("driveshaft")).Pos)
 
 		Entity:SetNWString("WireName", "ACF " .. Entity.Name)
