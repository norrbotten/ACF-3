AddCSLuaFile("cl_init.lua")
AddCSLuaFile("shared.lua")

include("shared.lua")

--===============================================================================================--
-- Engine class setup
--===============================================================================================--
do
	ACF.RegisterClassLink("acf_engine", "acf_fueltank", function(Engine, Target)
		if Engine.FuelTanks[Target] then return false, "This engine is already linked to this fuel tank!" end
		if Target.Engines[Engine] then return false, "This engine is already linked to this fuel tank!" end
<<<<<<< HEAD
		if not Engine.FuelTypes[Target.FuelType] then return false, "Cannot link because fuel type is incompatible." end
=======
>>>>>>> 3d87d700
		if Target.NoLinks then return false, "This fuel tank doesn't allow linking." end

		if Engine.FuelType == "Multifuel" then
			if Target.FuelType == "Electric" then
				return false, "Cannot link because fuel type is incompatible."
			end
		elseif Engine.FuelType ~= Target.FuelType then
			return false, "Cannot link because fuel type is incompatible."
		end

		Engine.FuelTanks[Target] = true
		Target.Engines[Engine] = true

		Engine:UpdateOverlay()
		Target:UpdateOverlay()

		return true, "Engine linked successfully!"
	end)

	ACF.RegisterClassUnlink("acf_engine", "acf_fueltank", function(Engine, Target)
		if Engine.FuelTanks[Target] or Target.Engines[Engine] then
			if Engine.FuelTank == Target then
				Engine.FuelTank = next(Engine.FuelTanks, Target)
			end

			Engine.FuelTanks[Target] = nil
			Target.Engines[Engine]	 = nil

			Engine:UpdateOverlay()
			Target:UpdateOverlay()

			return true, "Engine unlinked successfully!"
		end

		return false, "This engine is not linked to this fuel tank."
	end)

	ACF.RegisterClassLink("acf_engine", "acf_gearbox", function(Engine, Target)
		if Engine.Gearboxes[Target] then return false, "This engine is already linked to this gearbox." end

		-- make sure the angle is not excessive
		local InPos = Target:LocalToWorld(Target.In)
		local OutPos = Engine:LocalToWorld(Engine.Out)
		local Direction

		if Engine.IsTrans then
			Direction = -Engine:GetRight()
		else
			Direction = Engine:GetForward()
		end

		if (OutPos - InPos):GetNormalized():Dot(Direction) < 0.7 then
			return false, "Cannot link due to excessive driveshaft angle!"
		end

		local Rope

		if tobool(Engine.Owner:GetInfoNum("ACF_MobilityRopeLinks", 1)) then
			Rope = constraint.CreateKeyframeRope(OutPos, 1, "cable/cable2", nil, Engine, Engine.Out, 0, Target, Target.In, 0)
		end

		local Link = {
			Rope = Rope,
			RopeLen = (OutPos - InPos):Length(),
			ReqTq = 0
		}

		Engine.Gearboxes[Target] = Link
		Target.Engines[Engine]	 = true

		Engine:UpdateOverlay()
		Target:UpdateOverlay()

		return true, "Engine linked successfully!"
	end)

	ACF.RegisterClassUnlink("acf_engine", "acf_gearbox", function(Engine, Target)
		if not Engine.Gearboxes[Target] then
			return false, "This engine is not linked to this gearbox."
		end

		local Rope = Engine.Gearboxes[Target].Rope

		if IsValid(Rope) then Rope:Remove() end

		Engine.Gearboxes[Target] = nil
		Target.Engines[Engine]	 = nil

		Engine:UpdateOverlay()
		Target:UpdateOverlay()

		return true, "Engine unlinked successfully!"
	end)
end
--===============================================================================================--
-- Local Funcs and Vars
--===============================================================================================--

local CheckLegal  = ACF_CheckLegal
local ClassLink   = ACF.GetClassLink
local ClassUnlink = ACF.GetClassUnlink
local Engines     = ACF.Classes.Engines
local EngineTypes = ACF.Classes.EngineTypes
local Inputs      = ACF.GetInputActions("acf_engine")
local UnlinkSound = "physics/metal/metal_box_impact_bullet%s.wav"
local Round       = math.Round
local max         = math.max
local TimerCreate = timer.Create
local TimerExists = timer.Exists
local TimerSimple = timer.Simple
local TimerRemove = timer.Remove
local HookRun     = hook.Run
local Gamemode    = GetConVar("acf_gamemode")

<<<<<<< HEAD
-- Fuel consumption is increased on competitive servers
local function GetEfficiencyMult()
	return Gamemode:GetInt() == 2 and ACF.CompFuelRate or 1
=======
local function GetEfficiency(Entity)
	local CompetitiveMult = Gamemode:GetInt() == 2 and ACF.CompFuelRate or 1

	return ACF.Efficiency[Entity.EngineType] * CompetitiveMult
end

local function UpdateEngineData(Entity, Id, EngineData)
	Entity.Id 				= Id
	Entity.Name 			= EngineData.name
	Entity.ShortName 		= Id
	Entity.EntType 			= EngineData.category
	Entity.SoundPath		= EngineData.sound
	Entity.SoundPitch 		= EngineData.pitch or 1
	Entity.Mass 			= EngineData.weight
	Entity.PeakTorque 		= EngineData.torque
	Entity.PeakTorqueHeld 	= EngineData.torque
	Entity.IdleRPM 			= EngineData.idlerpm
	Entity.PeakMinRPM 		= EngineData.peakminrpm
	Entity.PeakMaxRPM 		= EngineData.peakmaxrpm
	Entity.LimitRPM 		= EngineData.limitrpm
	Entity.Inertia 			= EngineData.flywheelmass * 3.1416 ^ 2
	Entity.IsElectric 		= EngineData.iselec
	Entity.FlywheelOverride = EngineData.flywheeloverride
	Entity.IsTrans 			= EngineData.istrans -- driveshaft outputs to the side
	Entity.FuelType 		= EngineData.fuel or "Petrol"
	Entity.EngineType 		= EngineData.enginetype or "GenericPetrol"
	Entity.TorqueScale 		= ACF.TorqueScale[Entity.EngineType]
	Entity.HitBoxes 		= ACF.HitBoxes[EngineData.model]

	--calculate boosted peak kw
	if Entity.EngineType == "Turbine" or Entity.EngineType == "Electric" then
		Entity.peakkw = (Entity.PeakTorque * (1 + Entity.PeakMaxRPM / Entity.LimitRPM)) * Entity.LimitRPM / (4 * 9548.8) --adjust torque to 1 rpm maximum, assuming a linear decrease from a max @ 1 rpm to min @ limiter
		Entity.PeakKwRPM = math.floor(Entity.LimitRPM / 2)
	else
		Entity.peakkw = Entity.PeakTorque * Entity.PeakMaxRPM / 9548.8
		Entity.PeakKwRPM = Entity.PeakMaxRPM
	end

	--calculate base fuel usage
	if Entity.EngineType == "Electric" then
		Entity.FuelUse = ACF.FuelRate * (GetEfficiency(Entity) / 3600) --elecs use current power output, not max
	else
		Entity.FuelUse = ACF.FuelRate * GetEfficiency(Entity) * Entity.peakkw / 3600
	end

	local PhysObj = Entity:GetPhysicsObject()

	if IsValid(PhysObj) then
		PhysObj:SetMass(Entity.Mass)
	end

	Entity:SetNWString("WireName", "ACF " .. Entity.Name)

	Entity:UpdateOverlay(true)
>>>>>>> 3d87d700
end

local function GetPitchVolume(Engine)
	local RPM = Engine.FlyRPM
	local Pitch = math.Clamp(20 + (RPM * Engine.SoundPitch) * 0.02, 1, 255)
	local Volume = 0.25 + (0.1 + 0.9 * ((RPM / Engine.LimitRPM) ^ 1.5)) * Engine.Throttle * 0.666

	return Pitch, Volume
end

local function GetNextFuelTank(Engine)
	if not next(Engine.FuelTanks) then return end

	local Select = next(Engine.FuelTanks, Engine.FuelTank) or next(Engine.FuelTanks)
	local Start = Select

	repeat
		if Select:CanConsume() then return Select end

		Select = next(Engine.FuelTanks, Select) or next(Engine.FuelTanks)
	until Select == Start

	return Select:CanConsume() and Select or nil
end

local function CheckDistantFuelTanks(Engine)
	local EnginePos = Engine:GetPos()

	for Tank in pairs(Engine.FuelTanks) do
		if EnginePos:DistToSqr(Tank:GetPos()) > 262144 then
			Engine:EmitSound(UnlinkSound:format(math.random(1, 3)), 500, 100)

			Engine:Unlink(Tank)
		end
	end
end

local function CheckGearboxes(Engine)
	for Ent, Link in pairs(Engine.Gearboxes) do
		local OutPos = Engine:LocalToWorld(Engine.Out)
		local InPos = Ent:LocalToWorld(Ent.In)

		-- make sure it is not stretched too far
		if OutPos:Distance(InPos) > Link.RopeLen * 1.5 then
			Engine:Unlink(Ent)
			continue
		end

		-- make sure the angle is not excessive
		local Direction = Engine.IsTrans and -Engine:GetRight() or Engine:GetForward()

		if (OutPos - InPos):GetNormalized():Dot(Direction) < 0.7 then
			Engine:Unlink(Ent)
		end
	end
end

local function SetActive(Entity, Value)
	if Entity.Active == tobool(Value) then return end

	if not Entity.Active then -- Was off, turn on
		Entity.Active = true

		Entity:CalcMassRatio()

		Entity.LastThink = ACF.CurTime
		Entity.Torque = Entity.PeakTorque
		Entity.FlyRPM = Entity.IdleRPM * 1.5

		local Pitch, Volume = GetPitchVolume(Entity)

		if Entity.SoundPath ~= "" then
			Entity.Sound = CreateSound(Entity, Entity.SoundPath)
			Entity.Sound:PlayEx(Volume, Pitch)
		end

		TimerSimple(engine.TickInterval(), function()
			if not IsValid(Entity) then return end

			Entity:CalcRPM()
		end)

		TimerCreate("ACF Engine Clock " .. Entity:EntIndex(), 3, 0, function()
			if not IsValid(Entity) then return end

			CheckGearboxes(Entity)
			CheckDistantFuelTanks(Entity)

			Entity:CalcMassRatio()
		end)
	else
		Entity.Active = false
		Entity.FlyRPM = 0
		Entity.Torque = 0

		if Entity.Sound then
			Entity.Sound:Stop()
			Entity.Sound = nil
		end

		TimerRemove("ACF Engine Clock " .. Entity:EntIndex())
	end

	Entity:UpdateOverlay()
	Entity:UpdateOutputs()
end

--===============================================================================================--

do -- Spawn and Update functions
	local function VerifyData(Data)
		-- Entity was created via menu tool
		if Data.Engine then
			Data.Id = Data.Engine
		end

		local Class = ACF.GetClassGroup(Engines, Data.Id)

		if not Class then
			Data.Id = "5.7-V8"

			Class = ACF.GetClassGroup(Engines, Data.Id)
		end

		do -- External verifications
			if Class.VerifyData then
				Class.VerifyData(Data, Class)
			end

			HookRun("ACF_VerifyData", "acf_engine", Data, Class)
		end
	end

	local function UpdateEngine(Entity, Data, Class, EngineData)
		local Type = EngineData.Type or "GenericPetrol"
		local EngineType = EngineTypes[Type] or EngineTypes.GenericPetrol

		Entity:SetModel(EngineData.Model)

		Entity:PhysicsInit(SOLID_VPHYSICS)
		Entity:SetMoveType(MOVETYPE_VPHYSICS)

		-- Storing all the relevant information on the entity for duping
		for _, V in ipairs(Entity.DataStore) do
			Entity[V] = Data[V]
		end

		Entity.Name             = EngineData.Name
		Entity.ShortName        = EngineData.ID
		Entity.EntType          = Class.Name
		Entity.ClassData        = Class
		Entity.SoundPitch       = EngineData.Pitch or 1
		Entity.PeakTorque       = EngineData.Torque
		Entity.PeakTorqueHeld   = EngineData.Torque
		Entity.IdleRPM          = EngineData.RPM.Idle
		Entity.PeakMinRPM       = EngineData.RPM.PeakMin
		Entity.PeakMaxRPM       = EngineData.RPM.PeakMax
		Entity.LimitRPM         = EngineData.RPM.Limit
		Entity.FlywheelOverride = EngineData.RPM.Override
		Entity.Inertia          = EngineData.FlywheelMass * 3.1416 ^ 2
		Entity.IsElectric       = EngineData.IsElectric
		Entity.IsTrans          = EngineData.IsTrans -- driveshaft outputs to the side
		Entity.FuelTypes        = EngineData.Fuel or { Petrol = true }
		Entity.FuelType         = next(EngineData.Fuel)
		Entity.EngineType       = EngineType.ID
		Entity.Efficiency       = EngineType.Efficiency * GetEfficiencyMult()
		Entity.TorqueScale      = EngineType.TorqueScale
		Entity.HealthMult       = EngineType.HealthMult
		Entity.HitBoxes         = ACF.HitBoxes[EngineData.Model]
		Entity.Out              = Entity:WorldToLocal(Entity:GetAttachment(Entity:LookupAttachment("driveshaft")).Pos)

		Entity:SetNWString("WireName", "ACF " .. Entity.Name)

		--calculate boosted peak kw
		if EngineType.CalculatePeakEnergy then
			local peakkw, PeakKwRPM = EngineType.CalculatePeakEnergy(Entity)

			Entity.peakkw = peakkw
			Entity.PeakKwRPM = PeakKwRPM
		else
			Entity.peakkw = Entity.PeakTorque * Entity.PeakMaxRPM / 9548.8
			Entity.PeakKwRPM = Entity.PeakMaxRPM
		end

		--calculate base fuel usage
		if EngineType.CalculateFuelUsage then
			Entity.FuelUse = EngineType.CalculateFuelUsage(Entity)
		else
			Entity.FuelUse = ACF.FuelRate * Entity.Efficiency * Entity.peakkw / 3600
		end

		ACF_Activate(Entity, true)

		Entity.ACF.LegalMass	= EngineData.Mass
		Entity.ACF.Model		= EngineData.Model

		local Phys = Entity:GetPhysicsObject()
		if IsValid(Phys) then Phys:SetMass(EngineData.Mass) end
	end

	function MakeACF_Engine(Player, Pos, Angle, Data)
		VerifyData(Data)

		local Class = ACF.GetClassGroup(Engines, Data.Id)
		local EngineData = Class.Lookup[Data.Id]
		local Limit = Class.LimitConVar.Name

		if not Player:CheckLimit(Limit) then return false end

		local Engine = ents.Create("acf_engine")

		if not IsValid(Engine) then return end

		Engine:SetPlayer(Player)
		Engine:SetAngles(Angle)
		Engine:SetPos(Pos)
		Engine:Spawn()

		Player:AddCleanup("acfmenu", Engine)
		Player:AddCount(Limit, Engine)

		Engine.Owner		= Player -- MUST be stored on ent for PP
		Engine.Active		= false
		Engine.Gearboxes	= {}
		Engine.FuelTanks	= {}
		Engine.LastThink	= 0
		Engine.MassRatio	= 1
		Engine.FuelUsage	= 0
		Engine.Throttle		= 0
		Engine.FlyRPM		= 0
		Engine.SoundPath	= EngineData.Sound
		Engine.Inputs		= WireLib.CreateInputs(Engine, { "Active", "Throttle" })
		Engine.Outputs		= WireLib.CreateOutputs(Engine, { "RPM", "Torque", "Power", "Fuel Use", "Entity [ENTITY]", "Mass", "Physical Mass" })
		Engine.DataStore	= ACF.GetEntityArguments("acf_engine")

		WireLib.TriggerOutput(Engine, "Entity", Engine)

		UpdateEngine(Engine, Data, Class, EngineData)

		if Class.OnSpawn then
			Class.OnSpawn(Engine, Data, Class, EngineData)
		end

		HookRun("ACF_OnEntitySpawn", "acf_engine", Engine, Data, Class, EngineData)

		Engine:UpdateOverlay(true)

		do -- Mass entity mod removal
			local EntMods = Data and Data.EntityMods

			if EntMods and EntMods.mass then
				EntMods.mass = nil
			end
		end

		CheckLegal(Engine)

		return Engine
	end

	ACF.RegisterEntityClass("acf_engine", MakeACF_Engine, "Id")
	ACF.RegisterLinkSource("acf_engine", "FuelTanks")
	ACF.RegisterLinkSource("acf_engine", "Gearboxes")

	------------------- Updating ---------------------

	function ENT:Update(Data)
		if self.Active then return false, "Turn off the engine before updating it!" end

		VerifyData(Data)

		local Class      = ACF.GetClassGroup(Engines, Data.Id)
		local EngineData = Class.Lookup[Data.Id]
		local OldClass   = self.ClassData
		local Feedback   = ""

		if OldClass.OnLast then
			OldClass.OnLast(self, OldClass)
		end

		HookRun("ACF_OnEntityLast", "acf_engine", self, OldClass)

		ACF.SaveEntity(self)

		UpdateEngine(self, Data, Class, EngineData)

		ACF.RestoreEntity(self)

		if Class.OnUpdate then
			Class.OnUpdate(self, Data, Class, EngineData)
		end

		HookRun("ACF_OnEntityUpdate", "acf_engine", self, Data, Class, EngineData)

		if next(self.Gearboxes) then
			local Count, Total = 0, 0

			for Gearbox in pairs(self.Gearboxes) do
				self:Unlink(Gearbox)

				local Result = self:Link(Gearbox)

				if not Result then Count = Count + 1 end

				Total = Total + 1
			end

			if Count == Total then
				Feedback = Feedback .. "\nUnlinked all gearboxes due to excessive driveshaft angle."
			elseif Count > 0 then
				local Text = Feedback .. "\nUnlinked %s out of %s gearboxes due to excessive driveshaft angle."

				Feedback = Text:format(Count, Total)
			end
		end

		if next(self.FuelTanks) then
			local Count, Total = 0, 0

			for Tank in pairs(self.FuelTanks) do
				if not self.FuelTypes[Tank.FuelType] then
					self:Unlink(Tank)

					Count = Count + 1
				end

				Total = Total + 1
			end

			if Count == Total then
				Feedback = Feedback .. "\nUnlinked all fuel tanks due to fuel type change."
			elseif Count > 0 then
				local Text = Feedback .. "\nUnlinked %s out of %s fuel tanks due to fuel type change."

				Feedback = Text:format(Count, Total)
			end
		end

		self:UpdateOverlay(true)

		net.Start("ACF_UpdateEntity")
			net.WriteEntity(self)
		net.Broadcast()

		return true, "Engine updated successfully!" .. Feedback
	end
end

--===============================================================================================--
-- Meta Funcs
--===============================================================================================--

function ENT:Enable()
	local Active

	if self.Inputs.Active.Path then
		Active = tobool(self.Inputs.Active.Value)
	else
		Active = true
	end

	SetActive(self, Active)

	self:UpdateOverlay()
end

function ENT:Disable()
	SetActive(self, false) -- Turn off the engine

	self:UpdateOverlay()
end

function ENT:UpdateOutputs()
	if not IsValid(self) then return end

	local Power = self.Torque * self.FlyRPM / 9548.8

	WireLib.TriggerOutput(self, "Fuel Use", self.FuelUsage)
	WireLib.TriggerOutput(self, "Torque", math.floor(self.Torque))
	WireLib.TriggerOutput(self, "Power", math.floor(Power))
	WireLib.TriggerOutput(self, "RPM", math.floor(self.FlyRPM))
end

local function Overlay(Ent)
	if Ent.Disabled then
		Ent:SetOverlayText("Disabled: " .. Ent.DisableReason .. "\n" .. Ent.DisableDescription)
	else
		local Text = "%s\n\n%s\nPower: %s kW / %s hp\nTorque: %s Nm / %s ft-lb\nPowerband: %s - %s RPM\nRedline: %s RPM"
		local State, Name = Ent.Active and "Active" or "Idle", Ent.Name
		local Power, PowerFt = Round(Ent.peakkw), Round(Ent.peakkw * 1.34)
		local Torque, TorqueFt = Round(Ent.PeakTorque), Round(Ent.PeakTorque * 0.73)
		local PowerbandMin = Ent.IsElectric and Ent.IdleRPM or Ent.PeakMinRPM
		local PowerbandMax = Ent.IsElectric and math.floor(Ent.LimitRPM / 2) or Ent.PeakMaxRPM
		local Redline = Ent.LimitRPM

		Ent:SetOverlayText(Text:format(State, Name, Power, PowerFt, Torque, TorqueFt, PowerbandMin, PowerbandMax, Redline))
	end
end

function ENT:UpdateOverlay(Instant)
	if Instant then
		return Overlay(self)
	end

	if TimerExists("ACF Overlay Buffer" .. self:EntIndex()) then -- This entity has been updated too recently
		self.OverlayBuffer = true -- Mark it to update when buffer time has expired
	else
		TimerCreate("ACF Overlay Buffer" .. self:EntIndex(), 1, 1, function()
			if IsValid(self) and self.OverlayBuffer then
				self.OverlayBuffer = nil
				self:UpdateOverlay()
			end
		end)

		Overlay(self)
	end
end

ACF.AddInputAction("acf_engine", "Throttle", function(Entity, Value)
	Entity.Throttle = math.Clamp(Value, 0, 100) * 0.01
end)

ACF.AddInputAction("acf_engine", "Active", function(Entity, Value)
	SetActive(Entity, tobool(Value))
end)

function ENT:TriggerInput(Name, Value)
	if self.Disabled then return end

	local Action = Inputs[Name]

	if Action then
		Action(self, Value)

		self:UpdateOverlay()
	end
end

function ENT:ACF_Activate()
	--Density of steel = 7.8g cm3 so 7.8kg for a 1mx1m plate 1m thick
	local PhysObj = self.ACF.PhysObj
	local Count

	if PhysObj:GetMesh() then
		Count = #PhysObj:GetMesh()
	end

	if IsValid(PhysObj) and Count and Count > 100 then
		if not self.ACF.Area then
			self.ACF.Area = (PhysObj:GetSurfaceArea() * 6.45) * 0.52505066107
		end
	else
		local Size = self:OBBMaxs() - self:OBBMins()

		if not self.ACF.Area then
			self.ACF.Area = ((Size.x * Size.y) + (Size.x * Size.z) + (Size.y * Size.z)) * 6.45
		end
	end

	self.ACF.Ductility = self.ACF.Ductility or 0

	local Area = self.ACF.Area
	local Armour = PhysObj:GetMass() * 1000 / Area / 0.78
	local Health = Area / ACF.Threshold
	local Percent = 1

	if Recalc and self.ACF.Health and self.ACF.MaxHealth then
		Percent = self.ACF.Health / self.ACF.MaxHealth
	end

	self.ACF.Health = Health * Percent * self.HealthMult
	self.ACF.MaxHealth = Health * self.HealthMult
	self.ACF.Armour = Armour * (0.5 + Percent / 2)
	self.ACF.MaxArmour = Armour * ACF.ArmorMod
	self.ACF.Type = nil
	self.ACF.Mass = PhysObj:GetMass()
	self.ACF.Type = "Prop"
end

--This function needs to return HitRes
function ENT:ACF_OnDamage(Entity, Energy, FrArea, Angle, Inflictor, _, Type)
	local Mul = Type == "HEAT" and ACF.HEATMulEngine or 1 --Heat penetrators deal bonus damage to engines
	local Res = ACF.PropDamage(Entity, Energy, FrArea * Mul, Angle, Inflictor)

	--adjusting performance based on damage
	local TorqueMult = math.Clamp(((1 - self.TorqueScale) / 0.5) * ((self.ACF.Health / self.ACF.MaxHealth) - 1) + 1, self.TorqueScale, 1)
	self.PeakTorque = self.PeakTorqueHeld * TorqueMult

	return Res
end

-- specialized calcmassratio for engines
function ENT:CalcMassRatio()
	local PhysMass 	= 0
	local TotalMass = 0
	local Physical, Parented = ACF_GetEnts(self)

	for K in pairs(Physical) do
		local Phys = K:GetPhysicsObject() -- Should always exist, but just in case

		if IsValid(Phys) then
			local Mass = Phys:GetMass()

			TotalMass = TotalMass + Mass
			PhysMass  = PhysMass + Mass
		end
	end

	for K in pairs(Parented) do
		if not Physical[K] then
			local Phys = K:GetPhysicsObject()

			if IsValid(Phys) then
				TotalMass = TotalMass + Phys:GetMass()
			end
		end
	end

	self.MassRatio = PhysMass / TotalMass

	WireLib.TriggerOutput(self, "Mass", Round(TotalMass, 2))
	WireLib.TriggerOutput(self, "Physical Mass", Round(PhysMass, 2))
end

function ENT:GetConsumption(Throttle, RPM)
	if not IsValid(self.FuelTank) then return 0 end

	local Consumption

	if self.FuelType == "Electric" then
		Consumption = self.Torque * RPM * self.FuelUse / 9548.8
	else
		local Load = 0.3 + Throttle * 0.7

		Consumption = Load * self.FuelUse * (RPM / self.PeakKwRPM) / self.FuelTank.FuelDensity
	end

	return Consumption
end

function ENT:CalcRPM()
	if not self.Active then return end

	local DeltaTime = ACF.CurTime - self.LastThink
	local FuelTank 	= GetNextFuelTank(self)

	--calculate fuel usage
	if IsValid(FuelTank) then
		self.FuelTank = FuelTank
		self.FuelType = FuelTank.FuelType

		local Consumption = self:GetConsumption(self.Throttle, self.FlyRPM) * DeltaTime

		self.FuelUsage = 60 * Consumption / DeltaTime

		FuelTank:Consume(Consumption)
	elseif Gamemode:GetInt() ~= 0 then -- Sandbox gamemode servers will require no fuel
		SetActive(self, false)

		self.FuelUsage = 0

		return 0
	end

	-- Calculate the current torque from flywheel RPM
	self.Torque = self.Throttle * max(self.PeakTorque * math.min(self.FlyRPM / self.PeakMinRPM, (self.LimitRPM - self.FlyRPM) / (self.LimitRPM - self.PeakMaxRPM), 1), 0)

	local PeakRPM = self.IsElectric and self.FlywheelOverride or self.PeakMaxRPM
	local Drag = self.PeakTorque * (max(self.FlyRPM - self.IdleRPM, 0) / PeakRPM) * (1 - self.Throttle) / self.Inertia

	-- Let's accelerate the flywheel based on that torque
	self.FlyRPM = max(self.FlyRPM + self.Torque / self.Inertia - Drag, 1)
	-- The gearboxes don't think on their own, it's the engine that calls them, to ensure consistent execution order
	local Boxes = 0
	local TotalReqTq = 0

	-- Get the requirements for torque for the gearboxes (Max clutch rating minus any wheels currently spinning faster than the Flywheel)
	for Ent, Link in pairs(self.Gearboxes) do
		if not Ent.Disabled then
			Boxes = Boxes + 1
			Link.ReqTq = Ent:Calc(self.FlyRPM, self.Inertia)
			TotalReqTq = TotalReqTq + Link.ReqTq
		end
	end

	-- This is the presently available torque from the engine
	local TorqueDiff = max(self.FlyRPM - self.IdleRPM, 0) * self.Inertia
	-- Calculate the ratio of total requested torque versus what's available
	local AvailRatio = math.min(TorqueDiff / TotalReqTq / Boxes, 1)

	-- Split the torque fairly between the gearboxes who need it
	for Ent, Link in pairs(self.Gearboxes) do
		if not Ent.Disabled then
			Ent:Act(Link.ReqTq * AvailRatio * self.MassRatio, DeltaTime, self.MassRatio)
		end
	end

	self.FlyRPM = self.FlyRPM - math.min(TorqueDiff, TotalReqTq) / self.Inertia
	self.LastThink = ACF.CurTime

	if self.Sound then
		local Pitch, Volume = GetPitchVolume(self)

		self.Sound:ChangePitch(Pitch, 0)
		self.Sound:ChangeVolume(Volume, 0)
	end

	self:UpdateOutputs()

	TimerSimple(engine.TickInterval(), function()
		if not IsValid(self) then return end

		self:CalcRPM()
	end)
end

function ENT:Link(Target)
	if not IsValid(Target) then return false, "Attempted to link an invalid entity." end
	if self == Target then return false, "Can't link an engine to itself." end

	local Function = ClassLink(self:GetClass(), Target:GetClass())

	if Function then
		return Function(self, Target)
	end

	return false, "Engines can't be linked to '" .. Target:GetClass() .. "'."
end

function ENT:Unlink(Target)
	if not IsValid(Target) then return false, "Attempted to unlink an invalid entity." end
	if self == Target then return false, "Can't unlink an engine from itself." end

	local Function = ClassUnlink(self:GetClass(), Target:GetClass())

	if Function then
		return Function(self, Target)
	end

	return false, "Engines can't be unlinked from '" .. Target:GetClass() .. "'."
end

function ENT:PreEntityCopy()
	if next(self.Gearboxes) then
		local Gearboxes = {}

		for Gearbox in pairs(self.Gearboxes) do
			Gearboxes[#Gearboxes + 1] = Gearbox:EntIndex()
		end

		duplicator.StoreEntityModifier(self, "ACFGearboxes", Gearboxes)
	end

	if next(self.FuelTanks) then
		local Tanks = {}

		for Tank in pairs(self.FuelTanks) do
			Tanks[#Tanks + 1] = Tank:EntIndex()
		end

		duplicator.StoreEntityModifier(self, "ACFFuelTanks", Tanks)
	end

	--Wire dupe info
	self.BaseClass.PreEntityCopy(self)
end

function ENT:PostEntityPaste(Player, Ent, CreatedEntities)
	local EntMods =  Ent.EntityMods

	-- Backwards compatibility
	if EntMods.GearLink then
		local Entities = EntMods.GearLink.entities

		for _, EntID in ipairs(Entities) do
			self:Link(CreatedEntities[EntID])
		end

		EntMods.GearLink = nil
	end

	-- Backwards compatibility
	if EntMods.FuelLink then
		local Entities = EntMods.FuelLink.entities

		for _, EntID in ipairs(Entities) do
			self:Link(CreatedEntities[EntID])
		end

		EntMods.FuelLink = nil
	end

	if EntMods.ACFGearboxes then
		for _, EntID in ipairs(EntMods.ACFGearboxes) do
			self:Link(CreatedEntities[EntID])
		end

		EntMods.ACFGearboxes = nil
	end

	if EntMods.ACFFuelTanks then
		for _, EntID in ipairs(EntMods.ACFFuelTanks) do
			self:Link(CreatedEntities[EntID])
		end

		EntMods.ACFFuelTanks = nil
	end

	--Wire dupe info
	self.BaseClass.PostEntityPaste(self, Player, Ent, CreatedEntities)
end

function ENT:OnRemove()
	local Class = self.ClassData

	if Class.OnLast then
		Class.OnLast(self, Class)
	end

	HookRun("ACF_OnEntityLast", "acf_engine", self, Class)

	if self.Sound then
		self.Sound:Stop()
	end

	for Gearbox in pairs(self.Gearboxes) do
		self:Unlink(Gearbox)
	end

	for Tank in pairs(self.FuelTanks) do
		self:Unlink(Tank)
	end

	TimerRemove("ACF Engine Clock " .. self:EntIndex())

	WireLib.Remove(self)
end<|MERGE_RESOLUTION|>--- conflicted
+++ resolved
@@ -10,10 +10,7 @@
 	ACF.RegisterClassLink("acf_engine", "acf_fueltank", function(Engine, Target)
 		if Engine.FuelTanks[Target] then return false, "This engine is already linked to this fuel tank!" end
 		if Target.Engines[Engine] then return false, "This engine is already linked to this fuel tank!" end
-<<<<<<< HEAD
 		if not Engine.FuelTypes[Target.FuelType] then return false, "Cannot link because fuel type is incompatible." end
-=======
->>>>>>> 3d87d700
 		if Target.NoLinks then return false, "This fuel tank doesn't allow linking." end
 
 		if Engine.FuelType == "Multifuel" then
@@ -128,66 +125,9 @@
 local HookRun     = hook.Run
 local Gamemode    = GetConVar("acf_gamemode")
 
-<<<<<<< HEAD
 -- Fuel consumption is increased on competitive servers
 local function GetEfficiencyMult()
 	return Gamemode:GetInt() == 2 and ACF.CompFuelRate or 1
-=======
-local function GetEfficiency(Entity)
-	local CompetitiveMult = Gamemode:GetInt() == 2 and ACF.CompFuelRate or 1
-
-	return ACF.Efficiency[Entity.EngineType] * CompetitiveMult
-end
-
-local function UpdateEngineData(Entity, Id, EngineData)
-	Entity.Id 				= Id
-	Entity.Name 			= EngineData.name
-	Entity.ShortName 		= Id
-	Entity.EntType 			= EngineData.category
-	Entity.SoundPath		= EngineData.sound
-	Entity.SoundPitch 		= EngineData.pitch or 1
-	Entity.Mass 			= EngineData.weight
-	Entity.PeakTorque 		= EngineData.torque
-	Entity.PeakTorqueHeld 	= EngineData.torque
-	Entity.IdleRPM 			= EngineData.idlerpm
-	Entity.PeakMinRPM 		= EngineData.peakminrpm
-	Entity.PeakMaxRPM 		= EngineData.peakmaxrpm
-	Entity.LimitRPM 		= EngineData.limitrpm
-	Entity.Inertia 			= EngineData.flywheelmass * 3.1416 ^ 2
-	Entity.IsElectric 		= EngineData.iselec
-	Entity.FlywheelOverride = EngineData.flywheeloverride
-	Entity.IsTrans 			= EngineData.istrans -- driveshaft outputs to the side
-	Entity.FuelType 		= EngineData.fuel or "Petrol"
-	Entity.EngineType 		= EngineData.enginetype or "GenericPetrol"
-	Entity.TorqueScale 		= ACF.TorqueScale[Entity.EngineType]
-	Entity.HitBoxes 		= ACF.HitBoxes[EngineData.model]
-
-	--calculate boosted peak kw
-	if Entity.EngineType == "Turbine" or Entity.EngineType == "Electric" then
-		Entity.peakkw = (Entity.PeakTorque * (1 + Entity.PeakMaxRPM / Entity.LimitRPM)) * Entity.LimitRPM / (4 * 9548.8) --adjust torque to 1 rpm maximum, assuming a linear decrease from a max @ 1 rpm to min @ limiter
-		Entity.PeakKwRPM = math.floor(Entity.LimitRPM / 2)
-	else
-		Entity.peakkw = Entity.PeakTorque * Entity.PeakMaxRPM / 9548.8
-		Entity.PeakKwRPM = Entity.PeakMaxRPM
-	end
-
-	--calculate base fuel usage
-	if Entity.EngineType == "Electric" then
-		Entity.FuelUse = ACF.FuelRate * (GetEfficiency(Entity) / 3600) --elecs use current power output, not max
-	else
-		Entity.FuelUse = ACF.FuelRate * GetEfficiency(Entity) * Entity.peakkw / 3600
-	end
-
-	local PhysObj = Entity:GetPhysicsObject()
-
-	if IsValid(PhysObj) then
-		PhysObj:SetMass(Entity.Mass)
-	end
-
-	Entity:SetNWString("WireName", "ACF " .. Entity.Name)
-
-	Entity:UpdateOverlay(true)
->>>>>>> 3d87d700
 end
 
 local function GetPitchVolume(Engine)
