AddCSLuaFile("cl_init.lua")
AddCSLuaFile("shared.lua")

include("shared.lua")

--===============================================================================================--
-- Engine class setup
--===============================================================================================--
do
	ACF.RegisterClassLink("acf_engine", "acf_fueltank", function(Engine, Target)
		if Engine.FuelTanks[Target] then return false, "This engine is already linked to this fuel tank!" end
		if Target.Engines[Engine] then return false, "This engine is already linked to this fuel tank!" end
		if not Engine.FuelTypes[Target.FuelType] then return false, "Cannot link because fuel type is incompatible." end
		if Target.NoLinks then return false, "This fuel tank doesn't allow linking." end

		Engine.FuelTanks[Target] = true
		Target.Engines[Engine] = true

		Engine:UpdateOverlay()
		Target:UpdateOverlay()

		return true, "Engine linked successfully!"
	end)

	ACF.RegisterClassUnlink("acf_engine", "acf_fueltank", function(Engine, Target)
		if Engine.FuelTanks[Target] or Target.Engines[Engine] then
			if Engine.FuelTank == Target then
				Engine.FuelTank = next(Engine.FuelTanks, Target)
			end

			Engine.FuelTanks[Target] = nil
			Target.Engines[Engine]	 = nil

			Engine:UpdateOverlay()
			Target:UpdateOverlay()

			return true, "Engine unlinked successfully!"
		end

		return false, "This engine is not linked to this fuel tank."
	end)

	ACF.RegisterClassLink("acf_engine", "acf_gearbox", function(Engine, Target)
		if Engine.Gearboxes[Target] then return false, "This engine is already linked to this gearbox." end

		-- make sure the angle is not excessive
		local InPos = Target:LocalToWorld(Target.In)
		local OutPos = Engine:LocalToWorld(Engine.Out)
		local Direction

		if Engine.IsTrans then
			Direction = -Engine:GetRight()
		else
			Direction = Engine:GetForward()
		end

		if (OutPos - InPos):GetNormalized():Dot(Direction) < 0.7 then
			return false, "Cannot link due to excessive driveshaft angle!"
		end

		local Rope

		if tobool(Engine.Owner:GetInfoNum("ACF_MobilityRopeLinks", 1)) then
			Rope = constraint.CreateKeyframeRope(OutPos, 1, "cable/cable2", nil, Engine, Engine.Out, 0, Target, Target.In, 0)
		end

		local Link = {
			Rope = Rope,
			RopeLen = (OutPos - InPos):Length(),
			ReqTq = 0
		}

		Engine.Gearboxes[Target] = Link
		Target.Engines[Engine]	 = true

		Engine:UpdateOverlay()
		Target:UpdateOverlay()

		return true, "Engine linked successfully!"
	end)

	ACF.RegisterClassUnlink("acf_engine", "acf_gearbox", function(Engine, Target)
		if not Engine.Gearboxes[Target] then
			return false, "This engine is not linked to this gearbox."
		end

		local Rope = Engine.Gearboxes[Target].Rope

		if IsValid(Rope) then Rope:Remove() end

		Engine.Gearboxes[Target] = nil
		Target.Engines[Engine]	 = nil

		Engine:UpdateOverlay()
		Target:UpdateOverlay()

		return true, "Engine unlinked successfully!"
	end)
end
--===============================================================================================--
-- Local Funcs and Vars
--===============================================================================================--

local CheckLegal  = ACF_CheckLegal
local Engines     = ACF.Classes.Engines
local EngineTypes = ACF.Classes.EngineTypes
local UnlinkSound = "physics/metal/metal_box_impact_bullet%s.wav"
local Round       = math.Round
local max         = math.max
local TimerCreate = timer.Create
local TimerSimple = timer.Simple
local TimerRemove = timer.Remove
local HookRun     = hook.Run

-- Fuel consumption is increased on competitive servers
local function GetEfficiencyMult()
	return ACF.Gamemode == 3 and ACF.CompFuelRate or 1
end

local function GetPitchVolume(Engine)
	local RPM = Engine.FlyRPM
	local Pitch = math.Clamp(20 + (RPM * Engine.SoundPitch) * 0.02, 1, 255)
	local Volume = 0.25 + (0.1 + 0.9 * ((RPM / Engine.LimitRPM) ^ 1.5)) * Engine.Throttle * 0.666 * ACF.SoundVolume

	return Pitch, Volume * ACF.Volume
end

local function GetNextFuelTank(Engine)
	if not next(Engine.FuelTanks) then return end

	local Select = next(Engine.FuelTanks, Engine.FuelTank) or next(Engine.FuelTanks)
	local Start = Select

	repeat
		if Select:CanConsume() then return Select end

		Select = next(Engine.FuelTanks, Select) or next(Engine.FuelTanks)
	until Select == Start

	return Select:CanConsume() and Select or nil
end

local function CheckDistantFuelTanks(Engine)
	local EnginePos = Engine:GetPos()

	for Tank in pairs(Engine.FuelTanks) do
		if EnginePos:DistToSqr(Tank:GetPos()) > 262144 then
<<<<<<< HEAD
			Engine:EmitSound(UnlinkSound:format(math.random(1, 3)), 70, 100, ACF.SoundVolume)
=======
			Engine:EmitSound(UnlinkSound:format(math.random(1, 3)), 70, 100, ACF.Volume)
>>>>>>> 2e04bf09

			Engine:Unlink(Tank)
		end
	end
end

local function CheckGearboxes(Engine)
	for Ent, Link in pairs(Engine.Gearboxes) do
		local OutPos = Engine:LocalToWorld(Engine.Out)
		local InPos = Ent:LocalToWorld(Ent.In)

		-- make sure it is not stretched too far
		if OutPos:Distance(InPos) > Link.RopeLen * 1.5 then
			Engine:Unlink(Ent)
			continue
		end

		-- make sure the angle is not excessive
		local Direction = Engine.IsTrans and -Engine:GetRight() or Engine:GetForward()

		if (OutPos - InPos):GetNormalized():Dot(Direction) < 0.7 then
			Engine:Unlink(Ent)
		end
	end
end

local function SetActive(Entity, Value)
	if Entity.Active == tobool(Value) then return end

	if not Entity.Active then -- Was off, turn on
		Entity.Active = true

		Entity:CalcMassRatio()

		Entity.LastThink = ACF.CurTime
		Entity.Torque = Entity.PeakTorque
		Entity.FlyRPM = Entity.IdleRPM * 1.5

		local Pitch, Volume = GetPitchVolume(Entity)

		if Entity.SoundPath ~= "" then
			Entity.Sound = CreateSound(Entity, Entity.SoundPath)
			Entity.Sound:PlayEx(Volume, Pitch)
		end

		TimerSimple(engine.TickInterval(), function()
			if not IsValid(Entity) then return end

			Entity:CalcRPM()
		end)

		TimerCreate("ACF Engine Clock " .. Entity:EntIndex(), 3, 0, function()
			if not IsValid(Entity) then return end

			CheckGearboxes(Entity)
			CheckDistantFuelTanks(Entity)

			Entity:CalcMassRatio()
		end)
	else
		Entity.Active = false
		Entity.FlyRPM = 0
		Entity.Torque = 0

		if Entity.Sound then
			Entity.Sound:Stop()
			Entity.Sound = nil
		end

		TimerRemove("ACF Engine Clock " .. Entity:EntIndex())
	end

	Entity:UpdateOverlay()
	Entity:UpdateOutputs()
end

--===============================================================================================--

do -- Spawn and Update functions
	local function VerifyData(Data)
		if not Data.Engine then
			Data.Engine = Data.Id or "5.7-V8"
		end

		local Class = ACF.GetClassGroup(Engines, Data.Engine)

		if not Class then
			Data.Engine = "5.7-V8"

			Class = ACF.GetClassGroup(Engines, "5.7-V8")
		end

		do -- External verifications
			if Class.VerifyData then
				Class.VerifyData(Data, Class)
			end

			HookRun("ACF_VerifyData", "acf_engine", Data, Class)
		end
	end

	local function UpdateEngine(Entity, Data, Class, EngineData)
		local Type = EngineData.Type or "GenericPetrol"
		local EngineType = EngineTypes[Type] or EngineTypes.GenericPetrol

		Entity:SetModel(EngineData.Model)

		Entity:PhysicsInit(SOLID_VPHYSICS)
		Entity:SetMoveType(MOVETYPE_VPHYSICS)

		-- Storing all the relevant information on the entity for duping
		for _, V in ipairs(Entity.DataStore) do
			Entity[V] = Data[V]
		end

		Entity.Name             = EngineData.Name
		Entity.ShortName        = EngineData.ID
		Entity.EntType          = Class.Name
		Entity.ClassData        = Class
		Entity.DefaultSound     = EngineData.Sound
		Entity.SoundPitch       = EngineData.Pitch or 1
		Entity.PeakTorque       = EngineData.Torque
		Entity.PeakTorqueHeld   = EngineData.Torque
		Entity.IdleRPM          = EngineData.RPM.Idle
		Entity.PeakMinRPM       = EngineData.RPM.PeakMin
		Entity.PeakMaxRPM       = EngineData.RPM.PeakMax
		Entity.LimitRPM         = EngineData.RPM.Limit
		Entity.FlywheelOverride = EngineData.RPM.Override
		Entity.FlywheelMass     = EngineData.FlywheelMass
		Entity.Inertia          = EngineData.FlywheelMass * 3.1416 ^ 2
		Entity.IsElectric       = EngineData.IsElectric
		Entity.IsTrans          = EngineData.IsTrans -- driveshaft outputs to the side
		Entity.FuelTypes        = EngineData.Fuel or { Petrol = true }
		Entity.FuelType         = next(EngineData.Fuel)
		Entity.EngineType       = EngineType.ID
		Entity.Efficiency       = EngineType.Efficiency * GetEfficiencyMult()
		Entity.TorqueScale      = EngineType.TorqueScale
		Entity.HealthMult       = EngineType.HealthMult
		Entity.HitBoxes         = ACF.HitBoxes[EngineData.Model]
		Entity.Out              = Entity:WorldToLocal(Entity:GetAttachment(Entity:LookupAttachment("driveshaft")).Pos)

		Entity:SetNWString("WireName", "ACF " .. Entity.Name)

		--calculate boosted peak kw
		if EngineType.CalculatePeakEnergy then
			local peakkw, PeakKwRPM = EngineType.CalculatePeakEnergy(Entity)

			Entity.peakkw = peakkw
			Entity.PeakKwRPM = PeakKwRPM
		else
			Entity.peakkw = Entity.PeakTorque * Entity.PeakMaxRPM / 9548.8
			Entity.PeakKwRPM = Entity.PeakMaxRPM
		end

		--calculate base fuel usage
		if EngineType.CalculateFuelUsage then
			Entity.FuelUse = EngineType.CalculateFuelUsage(Entity)
		else
			Entity.FuelUse = ACF.FuelRate * Entity.Efficiency * Entity.peakkw / 3600
		end

		ACF.Activate(Entity, true)

		Entity.ACF.LegalMass	= EngineData.Mass
		Entity.ACF.Model		= EngineData.Model

		local Phys = Entity:GetPhysicsObject()
		if IsValid(Phys) then Phys:SetMass(EngineData.Mass) end
	end

	function MakeACF_Engine(Player, Pos, Angle, Data)
		VerifyData(Data)

		local Class = ACF.GetClassGroup(Engines, Data.Engine)
		local EngineData = Class.Lookup[Data.Engine]
		local Limit = Class.LimitConVar.Name

		if not Player:CheckLimit(Limit) then return false end

		local Engine = ents.Create("acf_engine")

		if not IsValid(Engine) then return end

		Engine:SetPlayer(Player)
		Engine:SetAngles(Angle)
		Engine:SetPos(Pos)
		Engine:Spawn()

		Player:AddCleanup("acf_engine", Engine)
		Player:AddCount(Limit, Engine)

		Engine.Owner        = Player -- MUST be stored on ent for PP
		Engine.Active       = false
		Engine.Gearboxes    = {}
		Engine.FuelTanks    = {}
		Engine.LastThink    = 0
		Engine.MassRatio    = 1
		Engine.FuelUsage    = 0
		Engine.Throttle     = 0
		Engine.FlyRPM       = 0
		Engine.SoundPath    = EngineData.Sound
		Engine.Inputs       = WireLib.CreateInputs(Engine, { "Active", "Throttle" })
		Engine.Outputs      = WireLib.CreateOutputs(Engine, { "RPM", "Torque", "Power", "Fuel Use", "Entity [ENTITY]", "Mass", "Physical Mass" })
		Engine.DataStore    = ACF.GetEntityArguments("acf_engine")

		WireLib.TriggerOutput(Engine, "Entity", Engine)

		UpdateEngine(Engine, Data, Class, EngineData)

		if Class.OnSpawn then
			Class.OnSpawn(Engine, Data, Class, EngineData)
		end

		HookRun("ACF_OnEntitySpawn", "acf_engine", Engine, Data, Class, EngineData)

		Engine:UpdateOverlay(true)

		do -- Mass entity mod removal
			local EntMods = Data and Data.EntityMods

			if EntMods and EntMods.mass then
				EntMods.mass = nil
			end
		end

		CheckLegal(Engine)

		return Engine
	end

	ACF.RegisterEntityClass("acf_engine", MakeACF_Engine, "Engine")
	ACF.RegisterLinkSource("acf_engine", "FuelTanks")
	ACF.RegisterLinkSource("acf_engine", "Gearboxes")

	------------------- Updating ---------------------

	function ENT:Update(Data)
		if self.Active then return false, "Turn off the engine before updating it!" end

		VerifyData(Data)

		local Class      = ACF.GetClassGroup(Engines, Data.Engine)
		local EngineData = Class.Lookup[Data.Engine]
		local OldClass   = self.ClassData
		local Feedback   = ""

		if OldClass.OnLast then
			OldClass.OnLast(self, OldClass)
		end

		HookRun("ACF_OnEntityLast", "acf_engine", self, OldClass)

		ACF.SaveEntity(self)

		UpdateEngine(self, Data, Class, EngineData)

		ACF.RestoreEntity(self)

		if Class.OnUpdate then
			Class.OnUpdate(self, Data, Class, EngineData)
		end

		HookRun("ACF_OnEntityUpdate", "acf_engine", self, Data, Class, EngineData)

		if next(self.Gearboxes) then
			local Count, Total = 0, 0

			for Gearbox in pairs(self.Gearboxes) do
				self:Unlink(Gearbox)

				local Result = self:Link(Gearbox)

				if not Result then Count = Count + 1 end

				Total = Total + 1
			end

			if Count == Total then
				Feedback = Feedback .. "\nUnlinked all gearboxes due to excessive driveshaft angle."
			elseif Count > 0 then
				local Text = Feedback .. "\nUnlinked %s out of %s gearboxes due to excessive driveshaft angle."

				Feedback = Text:format(Count, Total)
			end
		end

		if next(self.FuelTanks) then
			local Count, Total = 0, 0

			for Tank in pairs(self.FuelTanks) do
				if not self.FuelTypes[Tank.FuelType] then
					self:Unlink(Tank)

					Count = Count + 1
				end

				Total = Total + 1
			end

			if Count == Total then
				Feedback = Feedback .. "\nUnlinked all fuel tanks due to fuel type change."
			elseif Count > 0 then
				local Text = Feedback .. "\nUnlinked %s out of %s fuel tanks due to fuel type change."

				Feedback = Text:format(Count, Total)
			end
		end

		self:UpdateOverlay(true)

		net.Start("ACF_UpdateEntity")
			net.WriteEntity(self)
		net.Broadcast()

		return true, "Engine updated successfully!" .. Feedback
	end
end

--===============================================================================================--
-- Meta Funcs
--===============================================================================================--

function ENT:Enable()
	local Active

	if self.Inputs.Active.Path then
		Active = tobool(self.Inputs.Active.Value)
	else
		Active = true
	end

	SetActive(self, Active)

	self:UpdateOverlay()
end

function ENT:Disable()
	SetActive(self, false) -- Turn off the engine

	self:UpdateOverlay()
end

function ENT:UpdateOutputs()
	if not IsValid(self) then return end

	local Power = self.Torque * self.FlyRPM / 9548.8

	WireLib.TriggerOutput(self, "Fuel Use", self.FuelUsage)
	WireLib.TriggerOutput(self, "Torque", math.floor(self.Torque))
	WireLib.TriggerOutput(self, "Power", math.floor(Power))
	WireLib.TriggerOutput(self, "RPM", math.floor(self.FlyRPM))
end

local Text = "%s\n\n%s\nPower: %s kW / %s hp\nTorque: %s Nm / %s ft-lb\nPowerband: %s - %s RPM\nRedline: %s RPM"

function ENT:UpdateOverlayText()
	local State, Name = self.Active and "Active" or "Idle", self.Name
	local Power, PowerFt = Round(self.peakkw), Round(self.peakkw * 1.34)
	local Torque, TorqueFt = Round(self.PeakTorque), Round(self.PeakTorque * 0.73)
	local PowerbandMin = self.IsElectric and self.IdleRPM or self.PeakMinRPM
	local PowerbandMax = self.IsElectric and math.floor(self.LimitRPM / 2) or self.PeakMaxRPM
	local Redline = self.LimitRPM

	return Text:format(State, Name, Power, PowerFt, Torque, TorqueFt, PowerbandMin, PowerbandMax, Redline)
end

ACF.AddInputAction("acf_engine", "Throttle", function(Entity, Value)
	Entity.Throttle = math.Clamp(Value, 0, 100) * 0.01
end)

ACF.AddInputAction("acf_engine", "Active", function(Entity, Value)
	SetActive(Entity, tobool(Value))
end)

function ENT:ACF_Activate()
	--Density of steel = 7.8g cm3 so 7.8kg for a 1mx1m plate 1m thick
	local PhysObj = self.ACF.PhysObj
	local Count

	if PhysObj:GetMesh() then
		Count = #PhysObj:GetMesh()
	end

	if IsValid(PhysObj) and Count and Count > 100 then
		if not self.ACF.Area then
			self.ACF.Area = (PhysObj:GetSurfaceArea() * 6.45) * 0.52505066107
		end
	else
		local Size = self:OBBMaxs() - self:OBBMins()

		if not self.ACF.Area then
			self.ACF.Area = ((Size.x * Size.y) + (Size.x * Size.z) + (Size.y * Size.z)) * 6.45
		end
	end

	self.ACF.Ductility = self.ACF.Ductility or 0

	local Area = self.ACF.Area
	local Armour = PhysObj:GetMass() * 1000 / Area / 0.78
	local Health = Area / ACF.Threshold
	local Percent = 1

	if Recalc and self.ACF.Health and self.ACF.MaxHealth then
		Percent = self.ACF.Health / self.ACF.MaxHealth
	end

	self.ACF.Health = Health * Percent * self.HealthMult
	self.ACF.MaxHealth = Health * self.HealthMult
	self.ACF.Armour = Armour * (0.5 + Percent / 2)
	self.ACF.MaxArmour = Armour * ACF.ArmorMod
	self.ACF.Type = nil
	self.ACF.Mass = PhysObj:GetMass()
	self.ACF.Type = "Prop"
end

--This function needs to return HitRes
function ENT:ACF_OnDamage(Energy, FrArea, Angle, Inflictor, _, Type)
	local Mul = Type == "HEAT" and ACF.HEATMulEngine or 1 --Heat penetrators deal bonus damage to engines
	local Res = ACF.PropDamage(self, Energy, FrArea * Mul, Angle, Inflictor)

	--adjusting performance based on damage
	local TorqueMult = math.Clamp(((1 - self.TorqueScale) / 0.5) * ((self.ACF.Health / self.ACF.MaxHealth) - 1) + 1, self.TorqueScale, 1)
	self.PeakTorque = self.PeakTorqueHeld * TorqueMult

	return Res
end

-- specialized calcmassratio for engines
function ENT:CalcMassRatio()
	local PhysMass 	= 0
	local TotalMass = 0
	local Physical, Parented = ACF_GetEnts(self)

	for K in pairs(Physical) do
		local Phys = K:GetPhysicsObject() -- Should always exist, but just in case

		if IsValid(Phys) then
			local Mass = Phys:GetMass()

			TotalMass = TotalMass + Mass
			PhysMass  = PhysMass + Mass
		end
	end

	for K in pairs(Parented) do
		if not Physical[K] then
			local Phys = K:GetPhysicsObject()

			if IsValid(Phys) then
				TotalMass = TotalMass + Phys:GetMass()
			end
		end
	end

	self.MassRatio = PhysMass / TotalMass

	WireLib.TriggerOutput(self, "Mass", Round(TotalMass, 2))
	WireLib.TriggerOutput(self, "Physical Mass", Round(PhysMass, 2))
end

function ENT:GetConsumption(Throttle, RPM)
	if not IsValid(self.FuelTank) then return 0 end

	local Consumption

	if self.FuelType == "Electric" then
		Consumption = self.Torque * RPM * self.FuelUse / 9548.8
	else
		local Load = 0.3 + Throttle * 0.7

		Consumption = Load * self.FuelUse * (RPM / self.PeakKwRPM) / self.FuelTank.FuelDensity
	end

	return Consumption
end

function ENT:CalcRPM()
	if not self.Active then return end

	local DeltaTime = ACF.CurTime - self.LastThink
	local FuelTank 	= GetNextFuelTank(self)

	--calculate fuel usage
	if IsValid(FuelTank) then
		self.FuelTank = FuelTank
		self.FuelType = FuelTank.FuelType

		local Consumption = self:GetConsumption(self.Throttle, self.FlyRPM) * DeltaTime

		self.FuelUsage = 60 * Consumption / DeltaTime

		FuelTank:Consume(Consumption)
	elseif ACF.Gamemode ~= 1 then -- Sandbox gamemode servers will require no fuel
		SetActive(self, false)

		self.FuelUsage = 0

		return 0
	end

	-- Calculate the current torque from flywheel RPM
	self.Torque = self.Throttle * max(self.PeakTorque * math.min(self.FlyRPM / self.PeakMinRPM, (self.LimitRPM - self.FlyRPM) / (self.LimitRPM - self.PeakMaxRPM), 1), 0)

	local PeakRPM = self.IsElectric and self.FlywheelOverride or self.PeakMaxRPM
	local Drag = self.PeakTorque * (max(self.FlyRPM - self.IdleRPM, 0) / PeakRPM) * (1 - self.Throttle) / self.Inertia

	-- Let's accelerate the flywheel based on that torque
	self.FlyRPM = max(self.FlyRPM + self.Torque / self.Inertia - Drag, 1)
	-- The gearboxes don't think on their own, it's the engine that calls them, to ensure consistent execution order
	local Boxes = 0
	local TotalReqTq = 0

	-- Get the requirements for torque for the gearboxes (Max clutch rating minus any wheels currently spinning faster than the Flywheel)
	for Ent, Link in pairs(self.Gearboxes) do
		if not Ent.Disabled then
			Boxes = Boxes + 1
			Link.ReqTq = Ent:Calc(self.FlyRPM, self.Inertia)
			TotalReqTq = TotalReqTq + Link.ReqTq
		end
	end

	-- This is the presently available torque from the engine
	local TorqueDiff = max(self.FlyRPM - self.IdleRPM, 0) * self.Inertia
	-- Calculate the ratio of total requested torque versus what's available
	local AvailRatio = math.min(TorqueDiff / TotalReqTq / Boxes, 1)

	-- Split the torque fairly between the gearboxes who need it
	for Ent, Link in pairs(self.Gearboxes) do
		if not Ent.Disabled then
			Ent:Act(Link.ReqTq * AvailRatio * self.MassRatio, DeltaTime, self.MassRatio)
		end
	end

	self.FlyRPM = self.FlyRPM - math.min(TorqueDiff, TotalReqTq) / self.Inertia
	self.LastThink = ACF.CurTime

	if self.Sound then
		local Pitch, Volume = GetPitchVolume(self)

		self.Sound:ChangePitch(Pitch, 0)
		self.Sound:ChangeVolume(Volume, 0)
	end

	self:UpdateOutputs()

	TimerSimple(engine.TickInterval(), function()
		if not IsValid(self) then return end

		self:CalcRPM()
	end)
end

function ENT:PreEntityCopy()
	if next(self.Gearboxes) then
		local Gearboxes = {}

		for Gearbox in pairs(self.Gearboxes) do
			Gearboxes[#Gearboxes + 1] = Gearbox:EntIndex()
		end

		duplicator.StoreEntityModifier(self, "ACFGearboxes", Gearboxes)
	end

	if next(self.FuelTanks) then
		local Tanks = {}

		for Tank in pairs(self.FuelTanks) do
			Tanks[#Tanks + 1] = Tank:EntIndex()
		end

		duplicator.StoreEntityModifier(self, "ACFFuelTanks", Tanks)
	end

	--Wire dupe info
	self.BaseClass.PreEntityCopy(self)
end

function ENT:PostEntityPaste(Player, Ent, CreatedEntities)
	local EntMods = Ent.EntityMods

	-- Backwards compatibility
	if EntMods.GearLink then
		local Entities = EntMods.GearLink.entities

		for _, EntID in ipairs(Entities) do
			self:Link(CreatedEntities[EntID])
		end

		EntMods.GearLink = nil
	end

	-- Backwards compatibility
	if EntMods.FuelLink then
		local Entities = EntMods.FuelLink.entities

		for _, EntID in ipairs(Entities) do
			self:Link(CreatedEntities[EntID])
		end

		EntMods.FuelLink = nil
	end

	if EntMods.ACFGearboxes then
		for _, EntID in ipairs(EntMods.ACFGearboxes) do
			self:Link(CreatedEntities[EntID])
		end

		EntMods.ACFGearboxes = nil
	end

	if EntMods.ACFFuelTanks then
		for _, EntID in ipairs(EntMods.ACFFuelTanks) do
			self:Link(CreatedEntities[EntID])
		end

		EntMods.ACFFuelTanks = nil
	end

	--Wire dupe info
	self.BaseClass.PostEntityPaste(self, Player, Ent, CreatedEntities)
end

function ENT:OnRemove()
	local Class = self.ClassData

	if Class.OnLast then
		Class.OnLast(self, Class)
	end

	HookRun("ACF_OnEntityLast", "acf_engine", self, Class)

	if self.Sound then
		self.Sound:Stop()
	end

	for Gearbox in pairs(self.Gearboxes) do
		self:Unlink(Gearbox)
	end

	for Tank in pairs(self.FuelTanks) do
		self:Unlink(Tank)
	end

	TimerRemove("ACF Engine Clock " .. self:EntIndex())

	WireLib.Remove(self)
end<|MERGE_RESOLUTION|>--- conflicted
+++ resolved
@@ -145,11 +145,7 @@
 
 	for Tank in pairs(Engine.FuelTanks) do
 		if EnginePos:DistToSqr(Tank:GetPos()) > 262144 then
-<<<<<<< HEAD
-			Engine:EmitSound(UnlinkSound:format(math.random(1, 3)), 70, 100, ACF.SoundVolume)
-=======
 			Engine:EmitSound(UnlinkSound:format(math.random(1, 3)), 70, 100, ACF.Volume)
->>>>>>> 2e04bf09
 
 			Engine:Unlink(Tank)
 		end
