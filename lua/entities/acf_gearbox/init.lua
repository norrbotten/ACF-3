AddCSLuaFile("cl_init.lua")
AddCSLuaFile("shared.lua")

include("shared.lua")

--===============================================================================================--
-- Local Funcs and Vars
--===============================================================================================--

local function CheckLoopedGearbox(This, Target)
	local Queued = { [Target] = true }
	local Checked = {}
	local Entity

	while next(Queued) do
		Entity = next(Queued)

		if Entity == This then
			return true
		end

		Checked[Entity] = true
		Queued[Entity]  = nil

		for Gearbox in pairs(Entity.GearboxOut) do
			if not Checked[Gearbox] then
				Queued[Gearbox] = true
			end
		end
	end

	return false
end

local function GenerateLinkTable(Entity, Target)
	local InPos = Target.In or Vector()
	local InPosWorld = Target:LocalToWorld(InPos)
	local OutPos, Side

	if Entity:WorldToLocal(InPosWorld).y < 0 then
		OutPos = Entity.OutL
		Side = 0
	else
		OutPos = Entity.OutR
		Side = 1
	end

	local OutPosWorld = Entity:LocalToWorld(OutPos)
	local DrvAngle = (OutPosWorld - InPosWorld):GetNormalized():Dot((Entity:GetRight() * OutPos.y):GetNormalized())

	if DrvAngle < 0.7 then return end

	local Rope

	if Entity.Owner:GetInfoNum("ACF_MobilityRopeLinks", 1) ~= 0 then
		Rope = constraint.CreateKeyframeRope(OutPosWorld, 1, "cable/cable2", nil, Entity, OutPos, 0, Target, InPos, 0)
	end

	local Phys = Target:GetPhysicsObject()
	local Axis = Phys:WorldToLocalVector(Entity:GetRight())

	return {
		Side = Side,
		Axis = Axis,
		Rope = Rope,
		RopeLen = (OutPosWorld - InPosWorld):Length(),
		Output = OutPos,
		ReqTq = 0,
		Vel = 0
	}
end

local function LinkWheel(Gearbox, Wheel)
	if Gearbox.Wheels[Wheel] then return false, "This wheel is already linked to this gearbox!" end

	local Link = GenerateLinkTable(Gearbox, Wheel)

	if not Link then return false, "Cannot link due to excessive driveshaft angle!" end

	Gearbox.Wheels[Wheel] = Link

	Wheel:CallOnRemove("ACF_GearboxUnlink" .. Gearbox:EntIndex(), function()
		if IsValid(Gearbox) then
			Gearbox:Unlink(Wheel)
		end
	end)

	return true, "Wheel linked successfully!"
end

local function LinkGearbox(Gearbox, Target)
	if Gearbox.GearboxOut[Target] then return false, "These gearboxes are already linked to each other!" end
	if Target.GearboxIn[Gearbox] then return false, "These gearboxes are already linked to each other!" end
	if CheckLoopedGearbox(Gearbox, Target) then return false, "You cannot link gearboxes in a loop!" end

	local Link = GenerateLinkTable(Gearbox, Target)

	if not Link then return false, "Cannot link due to excessive driveshaft angle!" end

	Gearbox.GearboxOut[Target] = Link
	Target.GearboxIn[Gearbox]  = true

	return true, "Gearbox linked successfully!"
end

ACF.RegisterClassLink("acf_gearbox", "prop_physics", LinkWheel)
ACF.RegisterClassLink("acf_gearbox", "acf_gearbox", LinkGearbox)
ACF.RegisterClassLink("acf_gearbox", "tire", LinkWheel)

local function UnlinkWheel(Gearbox, Wheel)
	if Gearbox.Wheels[Wheel] then
		local Link = Gearbox.Wheels[Wheel]

		if IsValid(Link.Rope) then
			Link.Rope:Remove()
		end

		Gearbox.Wheels[Wheel] = nil

		Wheel:RemoveCallOnRemove("ACF_GearboxUnlink" .. Gearbox:EntIndex())

		return true, "Wheel unlinked successfully!"
	end

	return false, "This wheel is not linked to this gearbox!"
end

local function UnlinkGearbox(Gearbox, Target)
	if Gearbox.GearboxOut[Target] or Target.GearboxIn[Gearbox] then
		local Link = Gearbox.GearboxOut[Target]

		if IsValid(Link.Rope) then
			Link.Rope:Remove()
		end

		Gearbox.GearboxOut[Target] = nil
		Target.GearboxIn[Gearbox]  = nil

		return true, "Gearbox unlinked successfully!"
	end

	return false, "That gearboxes are not linked to each other!"
end

ACF.RegisterClassUnlink("acf_gearbox", "prop_physics", UnlinkWheel)
ACF.RegisterClassUnlink("acf_gearbox", "acf_gearbox", UnlinkGearbox)
ACF.RegisterClassUnlink("acf_gearbox", "tire", UnlinkWheel)

local CheckLegal  = ACF_CheckLegal
<<<<<<< HEAD
local ClassLink	  = ACF.GetClassLink
local ClassUnlink = ACF.GetClassUnlink
local Clamp		  = math.Clamp

local function CreateInputsOutputs(Gearbox)
	local Inputs = { "Gear", "Gear Up", "Gear Down" }

	if Gearbox.CVT then
		Inputs[#Inputs + 1] = "CVT Ratio"
	elseif Gearbox.DoubleDiff then
		Inputs[#Inputs + 1] = "Steer Rate"
	elseif Gearbox.Auto then
		Inputs[#Inputs + 1] = "Hold Gear"
		Inputs[#Inputs + 1] = "Shift Speed Scale"

		Gearbox.Hold = false
	end

	if Gearbox.Dual then
		Inputs[#Inputs + 1] = "Left Clutch"
		Inputs[#Inputs + 1] = "Right Clutch"
		Inputs[#Inputs + 1] = "Left Brake"
		Inputs[#Inputs + 1] = "Right Brake"
	else
		Inputs[#Inputs + 1] = "Clutch"
		Inputs[#Inputs + 1] = "Brake"
	end

	local Outputs = { "Ratio", "Entity [ENTITY]", "Current Gear" }

	if Gearbox.CVT then
		Outputs[#Outputs + 1] = "Min Target RPM"
		Outputs[#Outputs + 1] = "Max Target RPM"
	end

	Gearbox.Inputs = WireLib.CreateInputs(Gearbox, Inputs)
	Gearbox.Outputs = WireLib.CreateOutputs(Gearbox, Outputs)

	WireLib.TriggerOutput(Gearbox, "Entity", Gearbox)
end

local function ChangeGear(Entity, Value)
	Value = Clamp(math.floor(Value), 0, Entity.Reverse or Entity.Gears)

	if Entity.Gear == Value then return end

	Entity.Gear = Value
	Entity.GearRatio = Entity.GearTable[Value] * Entity.GearTable.Final
	Entity.ChangeFinished = ACF.CurTime + Entity.SwitchTime
	Entity.InGear = false

	Entity:EmitSound("buttons/lever7.wav", 70, 100, ACF.SoundVolume)
	Entity:UpdateOverlay()

	WireLib.TriggerOutput(Entity, "Current Gear", Value)
	WireLib.TriggerOutput(Entity, "Ratio", Entity.GearRatio)
end

--handles gearing for automatics; 0=neutral, 1=forward autogearing, 2=reverse
local function ChangeDrive(Entity, Value)
	Value = Clamp(math.floor(Value), 0, 2)

	if Entity.Drive == Value then return end

	Entity.Drive = Value

	ChangeGear(Entity, Entity.Drive == 2 and Entity.Reverse or Entity.Drive)
end

local function UpdateGearboxData(Entity, GearboxData, Id, Data1, Data2, Data3, Data4, Data5, Data6, Data7, Data8, Data9, Data10, Data)
	if Entity.Id ~= Id then
		Entity.Id = Id
		Entity.Name = GearboxData.name
		Entity.ShortName = Entity.Id
		Entity.EntType = GearboxData.category
		Entity.Model = GearboxData.model
		Entity.Mass = GearboxData.weight
		Entity.SwitchTime = GearboxData.switch
		Entity.MaxTorque = GearboxData.maxtq
		Entity.Gears = GearboxData.gears
		Entity.Dual = GearboxData.doubleclutch
		Entity.CVT = GearboxData.cvt
		Entity.DoubleDiff = GearboxData.doublediff
		Entity.Auto = GearboxData.auto
		Entity.LClutch = 1
		Entity.RClutch = 1
		Entity.MainClutch = 1
		Entity.LastBrakeThink = 0
		Entity.Braking = false

		Entity.HitBoxes = ACF.HitBoxes[GearboxData.model]

		CreateInputsOutputs(Entity)

		local PhysObj = Entity:GetPhysicsObject()

		if IsValid(PhysObj) then
			PhysObj:SetMass(Entity.Mass)
		end
	end

	Entity.GearTable = {}

	for K, V in pairs(GearboxData.geartable) do
		Entity.GearTable[K] = V
	end

	Entity.GearTable[1] = Data1
	Entity.GearTable[2] = Data2
	Entity.GearTable[3] = Data3
	Entity.GearTable[4] = Data4
	Entity.GearTable[5] = Data5
	Entity.GearTable[6] = Data6
	Entity.GearTable[7] = Data7
	Entity.GearTable[8] = Data8
	Entity.GearTable[9] = Data9
	Entity.GearTable.Final = Data10

	Entity.Gear0 = Data10
	Entity.Gear1 = Data1
	Entity.Gear2 = Data2
	Entity.Gear3 = Data3
	Entity.Gear4 = Data4
	Entity.Gear5 = Data5
	Entity.Gear6 = Data6
	Entity.Gear7 = Data7
	Entity.Gear8 = Data8
	Entity.Gear9 = Data9
	Entity.GearRatio = Entity.GearTable[0] * Entity.GearTable.Final

	if Entity.CVT then
		Entity.TargetMinRPM = Data3
		Entity.TargetMaxRPM = math.max(Data4, Data3 + 100)
		Entity.CVTRatio = 0

		WireLib.TriggerOutput(Entity, "Min Target RPM", Entity.TargetMinRPM)
		WireLib.TriggerOutput(Entity, "Max Target RPM", Entity.TargetMaxRPM)

	elseif Entity.Auto then
		Entity.ShiftPoints = {}

		for part in string.gmatch(Data9, "[^,]+") do
			Entity.ShiftPoints[#Entity.ShiftPoints + 1] = tonumber(part)
		end

		Entity.ShiftPoints[0] = -1
		Entity.Reverse = Entity.Gears + 1
		Entity.GearTable[Entity.Reverse] = Data8
		Entity.ShiftScale = 1
	end

	if Entity.Dual or Entity.DoubleDiff then
		Entity:SetBodygroup(1, 1)
	else
		Entity:SetBodygroup(1, 0)
	end

	-- Force gearboxes to forget their gear and drive
	Entity.Drive = nil
	Entity.Gear = nil

	if Entity.Auto then
		ChangeDrive(Entity, 1)
	else
		ChangeGear(Entity, 1)
	end

	Entity:SetNWString("WireName", "ACF " .. Entity.Name)

	ACF_Activate(Entity, true)

	Entity.ACF.LegalMass = Entity.Mass
	Entity.ACF.Model     = Entity.Model

	do -- Mass entity mod removal
		local EntMods = Data and Data.EntityMods

		if EntMods and EntMods.mass then
			EntMods.mass = nil
		end
	end

	Entity:UpdateOverlay(true)
end
=======
local Gearboxes   = ACF.Classes.Gearboxes
local Clamp       = math.Clamp
local HookRun     = hook.Run
>>>>>>> 2e04bf09

local function CheckRopes(Entity, Target)
	if not next(Entity[Target]) then return end

	for Ent, Link in pairs(Entity[Target]) do
		local OutPos = Entity:LocalToWorld(Link.Output)
		local InPos = Ent.In and Ent:LocalToWorld(Ent.In) or Ent:GetPos()

		-- make sure it is not stretched too far
		if OutPos:Distance(InPos) > Link.RopeLen * 1.5 then
			Entity:Unlink(Ent)
			continue
		end

		-- make sure the angle is not excessive
		local DrvAngle = (OutPos - InPos):GetNormalized():Dot((Entity:GetRight() * Link.Output.y):GetNormalized())

		if DrvAngle < 0.7 then
			Entity:Unlink(Ent)
		end
	end
end

local function CalcWheel(Entity, Link, Wheel, SelfWorld)
	local WheelPhys = Wheel:GetPhysicsObject()
	local VelDiff = WheelPhys:LocalToWorldVector(WheelPhys:GetAngleVelocity()) - SelfWorld
	local BaseRPM = VelDiff:Dot(WheelPhys:LocalToWorldVector(Link.Axis))

	Link.Vel = BaseRPM

	if Entity.GearRatio == 0 then return 0 end

	-- Reported BaseRPM is in angle per second and in the wrong direction, so we convert and add the gearratio
	return BaseRPM / Entity.GearRatio / -6
end

-- TODO: Mix ActWheel and BrakeWheel into a single function again, gearboxes should think by themselves
local function ActWheel(Link, Wheel, Torque, DeltaTime)
	local Phys = Wheel:GetPhysicsObject()

	if not Phys:IsMotionEnabled() then return end -- skipping entirely if its frozen

	local TorqueAxis = Phys:LocalToWorldVector(Link.Axis)

	Phys:ApplyTorqueCenter(TorqueAxis * Clamp(math.deg(-Torque * 1.5) * DeltaTime, -500000, 500000))
end

local function BrakeWheel(Link, Wheel, Brake, DeltaTime)
	local Phys = Wheel:GetPhysicsObject()

	if not Phys:IsMotionEnabled() then return end -- skipping entirely if its frozen

	local TorqueAxis = Phys:LocalToWorldVector(Link.Axis)
	local Velocity = Phys:GetVelocity():Length()
	local BrakeMult = Link.Vel * Brake

	-- TODO: Add a proper method to deal with parking brakes
	if Velocity < 1 then
		BrakeMult = BrakeMult * (1 - Velocity)
	end

	Phys:ApplyTorqueCenter(TorqueAxis * Clamp(math.deg(-BrakeMult) * DeltaTime, -500000, 500000))
end

local function SetCanApplyBrakes(Gearbox)
	local CanApply = Gearbox.LBrake ~= 0 or Gearbox.RBrake ~= 0

	if CanApply ~= Gearbox.Braking then
		Gearbox.Braking = CanApply

		Gearbox:ApplyBrakes()
	end
end

--===============================================================================================--

do -- Spawn and Update functions
	local function VerifyData(Data)
		if not Data.Gearbox then
			Data.Gearbox = Data.Id or "2Gear-T-S"
		end

		local Class = ACF.GetClassGroup(Gearboxes, Data.Gearbox)

		if not Class then
			Data.Gearbox = "2Gear-T-S"

			Class = ACF.GetClassGroup(Gearboxes, "2Gear-T-S")
		end

		do -- Gears table verification
			local Gears = Data.Gears

			if not istable(Gears) then
				Gears = { [0] = 0 }

				Data.Gears = Gears
			else
				Gears[0] = 0
			end

			for I = 1, Class.Gears.Max do
				local Gear = ACF.CheckNumber(Gears[I])

				if not Gear then
					Gear = ACF.CheckNumber(Data["Gear" .. I], I * 0.1)

					Data["Gear" .. I] = nil
				end

				Gears[I] = Clamp(Gear, -1, 1)
			end
		end

		do -- Final drive verification
			local Final = ACF.CheckNumber(Data.FinalDrive)

			if not Final then
				Final = ACF.CheckNumber(Data.Gear0, 1)

				Data.Gear0 = nil
			end

			Data.FinalDrive = Clamp(Final, -1, 1)
		end

		do -- External verifications
			if Class.VerifyData then
				Class.VerifyData(Data, Class)
			end

			HookRun("ACF_VerifyData", "acf_gearbox", Data, Class)
		end
	end

	local function CreateInputs(Entity, Data, Class, Gearbox)
		local List = { "Gear", "Gear Up", "Gear Down" }

		if Class.SetupInputs then
			Class.SetupInputs(List, Entity, Data, Class, Gearbox)
		end

		HookRun("ACF_OnSetupInputs", "acf_gearbox", List, Entity, Data, Class, Gearbox)

		if Entity.Inputs then
			Entity.Inputs = WireLib.AdjustInputs(Entity, List)
		else
			Entity.Inputs = WireLib.CreateInputs(Entity, List)
		end
	end

	local function CreateOutputs(Entity, Data, Class, Gearbox)
		local List = { "Current Gear", "Ratio", "Entity [ENTITY]" }

		if Class.SetupOutputs then
			Class.SetupOutputs(List, Entity, Data, Class, Gearbox)
		end

		HookRun("ACF_OnSetupOutputs", "acf_gearbox", List, Entity, Data, Class, Gearbox)

		if Entity.Outputs then
			Entity.Outputs = WireLib.AdjustOutputs(Entity, List)
		else
			Entity.Outputs = WireLib.CreateOutputs(Entity, List)
		end
	end

	local function UpdateGearbox(Entity, Data, Class, Gearbox)
		Entity:SetModel(Gearbox.Model)

		Entity:PhysicsInit(SOLID_VPHYSICS)
		Entity:SetMoveType(MOVETYPE_VPHYSICS)

		-- Storing all the relevant information on the entity for duping
		for _, V in ipairs(Entity.DataStore) do
			Entity[V] = Data[V]
		end

		Entity.Name         = Gearbox.Name
		Entity.ShortName    = Gearbox.ID
		Entity.EntType      = Class.Name
		Entity.ClassData    = Class
		Entity.DefaultSound = Class.Sound
		Entity.SwitchTime   = Gearbox.Switch
		Entity.MaxTorque    = Gearbox.MaxTorque
		Entity.MinGear      = Class.Gears.Min
		Entity.MaxGear      = Class.Gears.Max
		Entity.GearCount    = Entity.MaxGear
		Entity.DualClutch   = Gearbox.DualClutch
		Entity.In           = Entity:WorldToLocal(Entity:GetAttachment(Entity:LookupAttachment("input")).Pos)
		Entity.OutL         = Entity:WorldToLocal(Entity:GetAttachment(Entity:LookupAttachment("driveshaftL")).Pos)
		Entity.OutR         = Entity:WorldToLocal(Entity:GetAttachment(Entity:LookupAttachment("driveshaftR")).Pos)
		Entity.HitBoxes     = ACF.HitBoxes[Gearbox.Model]

		CreateInputs(Entity, Data, Class, Gearbox)
		CreateOutputs(Entity, Data, Class, Gearbox)

		Entity:SetNWString("WireName", "ACF " .. Entity.Name)

		ACF.Activate(Entity, true)

		Entity.ACF.LegalMass = Gearbox.Mass
		Entity.ACF.Model     = Gearbox.Model

		local Phys = Entity:GetPhysicsObject()
		if IsValid(Phys) then Phys:SetMass(Gearbox.Mass) end

		Entity:ChangeGear(1)
	end

	-- Some information may still be passed from the menu tool
	-- We don't want to save it on the entity if it's not needed
	local function CleanupData(Class, Gearbox)
		if Class ~= "acf_gearbox" then return end

		if not Gearbox.Automatic then
			Gearbox.Reverse = nil
		end

		if not Gearbox.CVT then
			Gearbox.MinRPM = nil
			Gearbox.MaxRPM = nil
		end

		if Gearbox.DualClutch then
			Gearbox:SetBodygroup(1, 1)
		end
	end

	hook.Add("ACF_OnEntitySpawn", "ACF Cleanup Gearbox Data", CleanupData)
	hook.Add("ACF_OnEntityUpdate", "ACF Cleanup Gearbox Data", CleanupData)
	hook.Add("ACF_OnSetupInputs", "ACF Cleanup Gearbox Data", function(Class, List, Entity)
		if Class ~= "acf_gearbox" then return end

		local Count = #List

		if Entity.DualClutch then
			List[Count + 1] = "Left Clutch"
			List[Count + 2] = "Right Clutch"
			List[Count + 3] = "Left Brake"
			List[Count + 4] = "Right Brake"
		else
			List[Count + 1] = "Clutch"
			List[Count + 2] = "Brake"
		end
	end)
	hook.Add("ACF_OnEntityLast", "ACF Cleanup Gearbox Data", function(Class, Gearbox)
		if Class ~= "acf_gearbox" then return end

		Gearbox:SetBodygroup(1, 0)
	end)

	-------------------------------------------------------------------------------

	function MakeACF_Gearbox(Player, Pos, Angle, Data)
		VerifyData(Data)

		local Class = ACF.GetClassGroup(Gearboxes, Data.Gearbox)
		local GearboxData = Class.Lookup[Data.Gearbox]
		local Limit = Class.LimitConVar.Name

		if not Player:CheckLimit(Limit) then return end

		local Gearbox = ents.Create("acf_gearbox")

		if not IsValid(Gearbox) then return end

		Gearbox:SetPlayer(Player)
		Gearbox:SetAngles(Angle)
		Gearbox:SetPos(Pos)
		Gearbox:Spawn()

		Player:AddCleanup("acf_gearbox", Gearbox)
		Player:AddCount(Limit, Gearbox)

		Gearbox.Owner          = Player -- MUST be stored on ent for PP
		Gearbox.SoundPath      = Class.Sound
		Gearbox.Engines        = {}
		Gearbox.Wheels         = {} -- a "Link" has these components: Ent, Side, Axis, Rope, RopeLen, Output, ReqTq, Vel
		Gearbox.GearboxIn      = {}
		Gearbox.GearboxOut     = {}
		Gearbox.TotalReqTq     = 0
		Gearbox.TorqueOutput   = 0
		Gearbox.LBrake         = 0
		Gearbox.RBrake         = 0
		Gearbox.ChangeFinished = 0
		Gearbox.InGear         = false
		Gearbox.Braking        = false
		Gearbox.LastBrakeThink = 0
		Gearbox.LastActive     = 0
		Gearbox.LClutch        = 1
		Gearbox.RClutch        = 1
		Gearbox.DataStore      = ACF.GetEntityArguments("acf_gearbox")

		UpdateGearbox(Gearbox, Data, Class, GearboxData)

		WireLib.TriggerOutput(Gearbox, "Entity", Gearbox)

		if Class.OnSpawn then
			Class.OnSpawn(Gearbox, Data, Class, GearboxData)
		end

		HookRun("ACF_OnEntitySpawn", "acf_gearbox", Gearbox, Data, Class, GearboxData)

		Gearbox:UpdateOverlay(true)

		do -- Mass entity mod removal
			local EntMods = Data and Data.EntityMods

			if EntMods and EntMods.mass then
				EntMods.mass = nil
			end
		end

		CheckLegal(Gearbox)

		timer.Create("ACF Gearbox Clock " .. Gearbox:EntIndex(), 3, 0, function()
			if IsValid(Gearbox) then
				CheckRopes(Gearbox, "GearboxOut")
				CheckRopes(Gearbox, "Wheels")
			else
				timer.Remove("ACF Engine Clock " .. Gearbox:EntIndex())
			end
		end)

		return Gearbox
	end

	ACF.RegisterEntityClass("acf_gearbox", MakeACF_Gearbox, "Gearbox", "Gears", "FinalDrive", "ShiftPoints", "Reverse", "MinRPM", "MaxRPM")
	ACF.RegisterLinkSource("acf_gearbox", "GearboxIn")
	ACF.RegisterLinkSource("acf_gearbox", "GearboxOut")
	ACF.RegisterLinkSource("acf_gearbox", "Engines")
	ACF.RegisterLinkSource("acf_gearbox", "Wheels")

	------------------- Updating ---------------------

	function ENT:Update(Data)
		VerifyData(Data)

		local Class       = ACF.GetClassGroup(Gearboxes, Data.Gearbox)
		local GearboxData = Class.Lookup[Data.Gearbox]
		local OldClass    = self.ClassData
		local Feedback     = ""

		if OldClass.OnLast then
			OldClass.OnLast(self, OldClass)
		end

		HookRun("ACF_OnEntityLast", "acf_gearbox", self, OldClass)

		ACF.SaveEntity(self)

		UpdateGearbox(self, Data, Class, GearboxData)

		ACF.RestoreEntity(self)

		if Class.OnUpdate then
			Class.OnUpdate(self, Data, Class, GearboxData)
		end

		HookRun("ACF_OnEntityUpdate", "acf_gearbox", self, Data, Class, GearboxData)

		if next(self.Engines) then
			local Count, Total = 0, 0

			for Engine in pairs(self.Engines) do
				self:Unlink(Engine)

				local Result = self:Link(Engine)

				if not Result then Count = Count + 1 end

				Total = Total + 1
			end

			if Count == Total then
				Feedback = Feedback .. "\nUnlinked all engines due to excessive driveshaft angle."
			elseif Count > 0 then
				local Text = Feedback .. "\nUnlinked %s out of %s engines due to excessive driveshaft angle."

				Feedback = Text:format(Count, Total)
			end
		end

		if next(self.Wheels) then
			local Count, Total = 0, 0

			for Wheel in pairs(self.Wheels) do
				self:Unlink(Wheel)

				local Result = self:Link(Wheel)

				if not Result then Count = Count + 1 end

				Total = Total + 1
			end

			if Count == Total then
				Feedback = Feedback .. "\nUnlinked all wheels due to excessive driveshaft angle."
			elseif Count > 0 then
				local Text = Feedback .. "\nUnlinked %s out of %s wheels due to excessive driveshaft angle."

				Feedback = Text:format(Count, Total)
			end
		end

		if next(self.GearboxIn) or next(self.GearboxOut) then
			local Count, Total = 0, 0

			for Gearbox in pairs(self.GearboxIn) do
				Gearbox:Unlink(self)

				local Result = Gearbox:Link(self)

				if not Result then Count = Count + 1 end

				Total = Total + 1
			end

			for Gearbox in pairs(self.GearboxOut) do
				self:Unlink(Gearbox)

				local Result = self:Link(Gearbox)

				if not Result then Count = Count + 1 end

				Total = Total + 1
			end

			if Count == Total then
				Feedback = Feedback .. "\nUnlinked all gearboxes due to excessive driveshaft angle."
			elseif Count > 0 then
				local Text = Feedback .. "\nUnlinked %s out of %s gearboxes due to excessive driveshaft angle."

				Feedback = Text:format(Count, Total)
			end
		end

		self:UpdateOverlay(true)

		net.Start("ACF_UpdateEntity")
			net.WriteEntity(self)
		net.Broadcast()

		return true, "Gearbox updated successfully!" .. Feedback
	end
end

--===============================================================================================--
-- Meta Funcs
--===============================================================================================--

function ENT:Enable()
	if self.Automatic then
		self:ChangeDrive(self.OldGear)
	else
		self:ChangeGear(self.OldGear)
	end

	self.OldGear = nil

	self:UpdateOverlay()
end

function ENT:Disable()
	self.OldGear = self.Automatic and self.Drive or self.Gear

	if self.Automatic then
		self:ChangeDrive(0)
	else
		self:ChangeGear(0)
	end

	self:UpdateOverlay()
end

local Text = "%s\nCurrent Gear: %s\n\n%s\nFinal Driver: %s\nTorque Rating: %s Nm / %s fl-lb\nTorque Output: %s Nm / %s fl-lb"

function ENT:UpdateOverlayText()
	local GearsText = self.ClassData.GetGearsText and self.ClassData.GetGearsText(self)
	local Final     = math.Round(self.FinalDrive, 2)
	local Torque    = math.Round(self.MaxTorque * 0.73)
	local Output    = math.Round(self.TorqueOutput * 0.73)

	if not GearsText or GearsText == "" then
		local Gears = self.Gears

		GearsText = ""

		for I = 1, self.MaxGear do
			GearsText = GearsText .. "Gear " .. I .. ": " .. math.Round(Gears[I], 2) .. "\n"
		end
	end

	return Text:format(self.Name, self.Gear, GearsText, Final, self.MaxTorque, Torque, math.floor(self.TorqueOutput), Output)
end

-- prevent people from changing bodygroup
function ENT:CanProperty(_, Property)
	return Property ~= "bodygroups"
end

ACF.AddInputAction("acf_gearbox", "Gear", function(Entity, Value)
	if Entity.Automatic then
		Entity:ChangeDrive(Value)
	else
		Entity:ChangeGear(Value)
	end
end)

ACF.AddInputAction("acf_gearbox", "Gear Up", function(Entity, Value)
	if not tobool(Value) then return end

	if Entity.Automatic then
		Entity:ChangeDrive(Entity.Drive + 1)
	else
		Entity:ChangeGear(Entity.Gear + 1)
	end
end)

ACF.AddInputAction("acf_gearbox", "Gear Down", function(Entity, Value)
	if not tobool(Value) then return end

	if Entity.Automatic then
		Entity:ChangeDrive(Entity.Drive - 1)
	else
		Entity:ChangeGear(Entity.Gear - 1)
	end
end)

ACF.AddInputAction("acf_gearbox", "Clutch", function(Entity, Value)
	Entity.LClutch = Clamp(1 - Value, 0, 1)
	Entity.RClutch = Clamp(1 - Value, 0, 1)
end)

ACF.AddInputAction("acf_gearbox", "Left Clutch", function(Entity, Value)
	if not Entity.DualClutch then return end

	Entity.LClutch = Clamp(1 - Value, 0, 1)
end)

ACF.AddInputAction("acf_gearbox", "Right Clutch", function(Entity, Value)
	if not Entity.DualClutch then return end

	Entity.RClutch = Clamp(1 - Value, 0, 1)
end)

ACF.AddInputAction("acf_gearbox", "Brake", function(Entity, Value)
	Entity.LBrake = Clamp(Value, 0, 100)
	Entity.RBrake = Clamp(Value, 0, 100)

	SetCanApplyBrakes(Entity)
end)

ACF.AddInputAction("acf_gearbox", "Left Brake", function(Entity, Value)
	if not Entity.DualClutch then return end

	Entity.LBrake = Clamp(Value, 0, 100)

	SetCanApplyBrakes(Entity)
end)

ACF.AddInputAction("acf_gearbox", "Right Brake", function(Entity, Value)
	if not Entity.DualClutch then return end

	Entity.RBrake = Clamp(Value, 0, 100)

	SetCanApplyBrakes(Entity)
end)

ACF.AddInputAction("acf_gearbox", "CVT Ratio", function(Entity, Value)
	if not Entity.CVT then return end

	Entity.CVTRatio = Clamp(Value, 0, 1)
end)

ACF.AddInputAction("acf_gearbox", "Steer Rate", function(Entity, Value)
	if not Entity.DoubleDiff then return end

	Entity.SteerRate = Clamp(Value, -1, 1)
end)

ACF.AddInputAction("acf_gearbox", "Hold Gear", function(Entity, Value)
	if not Entity.Automatic then return end

	Entity.Hold = tobool(Value)
end)

ACF.AddInputAction("acf_gearbox", "Shift Speed Scale", function(Entity, Value)
	if not Entity.Automatic then return end

	Entity.ShiftScale = Clamp(Value, 0.1, 1.5)
end)

-- Handles gearing for automatic gearboxes. 0 = Neutral, 1 = Drive, 2 = Reverse
function ENT:ChangeDrive(Value)
	Value = Clamp(math.floor(Value), 0, 2)

	if self.Drive == Value then return end

	self.Drive = Value

	self:ChangeGear(Value == 2 and self.GearCount or Value)
end

function ENT:ChangeGear(Value)
	Value = Clamp(math.floor(Value), self.MinGear, self.GearCount)

	if self.Gear == Value then return end

	self.Gear           = Value
	self.InGear         = false
	self.GearRatio      = self.Gears[Value] * self.FinalDrive
	self.ChangeFinished = ACF.CurTime + self.SwitchTime

	self:EmitSound(self.SoundPath, 70, 100, 0.5 * ACF.Volume)

	WireLib.TriggerOutput(self, "Current Gear", Value)
	WireLib.TriggerOutput(self, "Ratio", self.GearRatio)
end

function ENT:Calc(InputRPM, InputInertia)
	if self.Disabled then return 0 end
	if self.LastActive == ACF.CurTime then return self.TorqueOutput end

	if self.ChangeFinished < ACF.CurTime then
		self.InGear = true
	end

	local BoxPhys = self:GetPhysicsObject()
	local SelfWorld = BoxPhys:LocalToWorldVector(BoxPhys:GetAngleVelocity())

	if self.CVT and self.Gear == 1 then
		if self.CVTRatio > 0 then
			self.Gears[1] = Clamp(self.CVTRatio, 0.01, 1)
		else
			self.Gears[1] = Clamp((InputRPM - self.MinRPM) / (self.MaxRPM - self.MinRPM), 0.05, 1)
		end

		self.GearRatio = self.Gears[1] * self.FinalDrive

		WireLib.TriggerOutput(self, "Ratio", self.GearRatio)
	end

	if self.Automatic and self.Drive == 1 and self.InGear then
		local PhysVel = BoxPhys:GetVelocity():Length()

		if not self.Hold and self.Gear ~= self.MaxGear and PhysVel > (self.ShiftPoints[self.Gear] * self.ShiftScale) then
			self:ChangeGear(self.Gear + 1)
		elseif PhysVel < (self.ShiftPoints[self.Gear - 1] * self.ShiftScale) then
			self:ChangeGear(self.Gear - 1)
		end
	end

	self.TotalReqTq = 0
	self.TorqueOutput = 0

	for Ent, Link in pairs(self.GearboxOut) do
		local Clutch = Link.Side == 0 and self.LClutch or self.RClutch

		Link.ReqTq = 0

		if not Ent.Disabled then
			local Inertia = 0

			if self.GearRatio ~= 0 then
				Inertia = InputInertia / self.GearRatio
			end

			Link.ReqTq = math.abs(Ent:Calc(InputRPM * self.GearRatio, Inertia) * self.GearRatio) * Clutch
			self.TotalReqTq = self.TotalReqTq + math.abs(Link.ReqTq)
		end
	end

	for Wheel, Link in pairs(self.Wheels) do
		local RPM = CalcWheel(self, Link, Wheel, SelfWorld)

		Link.ReqTq = 0

		if self.GearRatio ~= 0 then
			local Clutch = Link.Side == 0 and self.LClutch or self.RClutch
			local OnRPM = ((InputRPM > 0 and RPM < InputRPM) or (InputRPM < 0 and RPM > InputRPM))

			if Clutch > 0 and OnRPM then
				local Multiplier = 1

				if self.DoubleDiff and self.SteerRate ~= 0 then
					local Rate = self.SteerRate * 2

					-- this actually controls the RPM of the wheels, so the steering rate is correct
					if Link.Side == 0 then
						Multiplier = math.min(0, Rate) + 1
					else
						Multiplier = -math.max(0, Rate) + 1
					end
				end

				Link.ReqTq = (InputRPM * Multiplier - RPM) * InputInertia * Clutch

				self.TotalReqTq = self.TotalReqTq + math.abs(Link.ReqTq)
			end
		end
	end

	self.TorqueOutput = math.min(self.TotalReqTq, self.MaxTorque)

	self:UpdateOverlay()

	return self.TorqueOutput
end

function ENT:ApplyBrakes() -- This is just for brakes
	if self.Disabled then return end -- Illegal brakes man
	if not self.Braking then return end -- Kills the whole thing if its not supposed to be running
	if not next(self.Wheels) then return end -- No brakes for the non-wheel users

	local BoxPhys = self:GetPhysicsObject()
	local SelfWorld = BoxPhys:LocalToWorldVector(BoxPhys:GetAngleVelocity())
	local DeltaTime = math.min(ACF.CurTime - self.LastBrakeThink, engine.TickInterval()) -- prevents from too big a multiplier, because LastBrakeThink only runs here

	for Wheel, Link in pairs(self.Wheels) do
		local Brake = Link.Side == 0 and self.LBrake or self.RBrake

		if Brake > 0 then -- regular ol braking
			CalcWheel(self, Link, Wheel, SelfWorld) -- Updating the link velocity
			BrakeWheel(Link, Wheel, Brake, DeltaTime)
		end
	end

	self.LastBrakeThink = ACF.CurTime

	timer.Simple(engine.TickInterval(), function()
		if not IsValid(self) then return end

		self:ApplyBrakes()
	end)
end

function ENT:Act(Torque, DeltaTime, MassRatio)
	if self.Disabled then return end

	local Loss = Clamp(((1 - 0.4) / 0.5) * ((self.ACF.Health / self.ACF.MaxHealth) - 1) + 1, 0.4, 1) --internal torque loss from damaged
	local Slop = self.Automatic and 0.9 or 1 --internal torque loss from inefficiency
	local ReactTq = 0
	-- Calculate the ratio of total requested torque versus what's avaliable, and then multiply it but the current gearratio
	local AvailTq = 0

	if Torque ~= 0 and self.GearRatio ~= 0 then
		AvailTq = math.min(math.abs(Torque) / self.TotalReqTq, 1) / self.GearRatio * -(-Torque / math.abs(Torque)) * Loss * Slop
	end

	for Ent, Link in pairs(self.GearboxOut) do
		Ent:Act(Link.ReqTq * AvailTq, DeltaTime, MassRatio)
	end

	for Ent, Link in pairs(self.Wheels) do
		local WheelTorque = Link.ReqTq * AvailTq

		ActWheel(Link, Ent, WheelTorque, DeltaTime)

		ReactTq = ReactTq + WheelTorque
	end

	if ReactTq ~= 0 then
		local BoxPhys = ACF_GetAncestor(self):GetPhysicsObject()

		if IsValid(BoxPhys) then
			BoxPhys:ApplyTorqueCenter(self:GetRight() * Clamp(2 * math.deg(ReactTq * MassRatio) * DeltaTime, -500000, 500000))
		end
	end

	self.LastActive = ACF.CurTime
end

function ENT:PreEntityCopy()
	if next(self.Wheels) then
		local Wheels = {}

		for Ent in pairs(self.Wheels) do
			Wheels[#Wheels + 1] = Ent:EntIndex()
		end

		duplicator.StoreEntityModifier(self, "ACFWheels", Wheels)
	end

	if next(self.GearboxOut) then
		local Entities = {}

		for Ent in pairs(self.GearboxOut) do
			Entities[#Entities + 1] = Ent:EntIndex()
		end

		duplicator.StoreEntityModifier(self, "ACFGearboxes", Entities)
	end

	--Wire dupe info
	self.BaseClass.PreEntityCopy(self)
end

function ENT:PostEntityPaste(Player, Ent, CreatedEntities)
	local EntMods = Ent.EntityMods

	-- Backwards compatibility
	if EntMods.WheelLink then
		local Entities = EntMods.WheelLink.entities

		for _, EntID in ipairs(Entities) do
			self:Link(CreatedEntities[EntID])
		end

		EntMods.WheelLink = nil
	end

	if EntMods.ACFWheels then
		for _, EntID in ipairs(EntMods.ACFWheels) do
			self:Link(CreatedEntities[EntID])
		end

		EntMods.ACFWheels = nil
	end

	if EntMods.ACFGearboxes then
		for _, EntID in ipairs(EntMods.ACFGearboxes) do
			self:Link(CreatedEntities[EntID])
		end

		EntMods.ACFGearboxes = nil
	end

	self.BaseClass.PostEntityPaste(self, Player, Ent, CreatedEntities)
end

function ENT:OnRemove()
	local Class = self.ClassData

	if Class.OnLast then
		Class.OnLast(self, Class)
	end

	HookRun("ACF_OnEntityLast", "acf_gearbox", self, Class)

	for Engine in pairs(self.Engines) do
		self:Unlink(Engine)
	end

	for Wheel in pairs(self.Wheels) do
		self:Unlink(Wheel)
	end

	for Gearbox in pairs(self.GearboxIn) do
		Gearbox:Unlink(self)
	end

	for Gearbox in pairs(self.GearboxOut) do
		self:Unlink(Gearbox)
	end

	timer.Remove("ACF Gearbox Clock " .. self:EntIndex())

	WireLib.Remove(self)
end<|MERGE_RESOLUTION|>--- conflicted
+++ resolved
@@ -147,196 +147,9 @@
 ACF.RegisterClassUnlink("acf_gearbox", "tire", UnlinkWheel)
 
 local CheckLegal  = ACF_CheckLegal
-<<<<<<< HEAD
-local ClassLink	  = ACF.GetClassLink
-local ClassUnlink = ACF.GetClassUnlink
-local Clamp		  = math.Clamp
-
-local function CreateInputsOutputs(Gearbox)
-	local Inputs = { "Gear", "Gear Up", "Gear Down" }
-
-	if Gearbox.CVT then
-		Inputs[#Inputs + 1] = "CVT Ratio"
-	elseif Gearbox.DoubleDiff then
-		Inputs[#Inputs + 1] = "Steer Rate"
-	elseif Gearbox.Auto then
-		Inputs[#Inputs + 1] = "Hold Gear"
-		Inputs[#Inputs + 1] = "Shift Speed Scale"
-
-		Gearbox.Hold = false
-	end
-
-	if Gearbox.Dual then
-		Inputs[#Inputs + 1] = "Left Clutch"
-		Inputs[#Inputs + 1] = "Right Clutch"
-		Inputs[#Inputs + 1] = "Left Brake"
-		Inputs[#Inputs + 1] = "Right Brake"
-	else
-		Inputs[#Inputs + 1] = "Clutch"
-		Inputs[#Inputs + 1] = "Brake"
-	end
-
-	local Outputs = { "Ratio", "Entity [ENTITY]", "Current Gear" }
-
-	if Gearbox.CVT then
-		Outputs[#Outputs + 1] = "Min Target RPM"
-		Outputs[#Outputs + 1] = "Max Target RPM"
-	end
-
-	Gearbox.Inputs = WireLib.CreateInputs(Gearbox, Inputs)
-	Gearbox.Outputs = WireLib.CreateOutputs(Gearbox, Outputs)
-
-	WireLib.TriggerOutput(Gearbox, "Entity", Gearbox)
-end
-
-local function ChangeGear(Entity, Value)
-	Value = Clamp(math.floor(Value), 0, Entity.Reverse or Entity.Gears)
-
-	if Entity.Gear == Value then return end
-
-	Entity.Gear = Value
-	Entity.GearRatio = Entity.GearTable[Value] * Entity.GearTable.Final
-	Entity.ChangeFinished = ACF.CurTime + Entity.SwitchTime
-	Entity.InGear = false
-
-	Entity:EmitSound("buttons/lever7.wav", 70, 100, ACF.SoundVolume)
-	Entity:UpdateOverlay()
-
-	WireLib.TriggerOutput(Entity, "Current Gear", Value)
-	WireLib.TriggerOutput(Entity, "Ratio", Entity.GearRatio)
-end
-
---handles gearing for automatics; 0=neutral, 1=forward autogearing, 2=reverse
-local function ChangeDrive(Entity, Value)
-	Value = Clamp(math.floor(Value), 0, 2)
-
-	if Entity.Drive == Value then return end
-
-	Entity.Drive = Value
-
-	ChangeGear(Entity, Entity.Drive == 2 and Entity.Reverse or Entity.Drive)
-end
-
-local function UpdateGearboxData(Entity, GearboxData, Id, Data1, Data2, Data3, Data4, Data5, Data6, Data7, Data8, Data9, Data10, Data)
-	if Entity.Id ~= Id then
-		Entity.Id = Id
-		Entity.Name = GearboxData.name
-		Entity.ShortName = Entity.Id
-		Entity.EntType = GearboxData.category
-		Entity.Model = GearboxData.model
-		Entity.Mass = GearboxData.weight
-		Entity.SwitchTime = GearboxData.switch
-		Entity.MaxTorque = GearboxData.maxtq
-		Entity.Gears = GearboxData.gears
-		Entity.Dual = GearboxData.doubleclutch
-		Entity.CVT = GearboxData.cvt
-		Entity.DoubleDiff = GearboxData.doublediff
-		Entity.Auto = GearboxData.auto
-		Entity.LClutch = 1
-		Entity.RClutch = 1
-		Entity.MainClutch = 1
-		Entity.LastBrakeThink = 0
-		Entity.Braking = false
-
-		Entity.HitBoxes = ACF.HitBoxes[GearboxData.model]
-
-		CreateInputsOutputs(Entity)
-
-		local PhysObj = Entity:GetPhysicsObject()
-
-		if IsValid(PhysObj) then
-			PhysObj:SetMass(Entity.Mass)
-		end
-	end
-
-	Entity.GearTable = {}
-
-	for K, V in pairs(GearboxData.geartable) do
-		Entity.GearTable[K] = V
-	end
-
-	Entity.GearTable[1] = Data1
-	Entity.GearTable[2] = Data2
-	Entity.GearTable[3] = Data3
-	Entity.GearTable[4] = Data4
-	Entity.GearTable[5] = Data5
-	Entity.GearTable[6] = Data6
-	Entity.GearTable[7] = Data7
-	Entity.GearTable[8] = Data8
-	Entity.GearTable[9] = Data9
-	Entity.GearTable.Final = Data10
-
-	Entity.Gear0 = Data10
-	Entity.Gear1 = Data1
-	Entity.Gear2 = Data2
-	Entity.Gear3 = Data3
-	Entity.Gear4 = Data4
-	Entity.Gear5 = Data5
-	Entity.Gear6 = Data6
-	Entity.Gear7 = Data7
-	Entity.Gear8 = Data8
-	Entity.Gear9 = Data9
-	Entity.GearRatio = Entity.GearTable[0] * Entity.GearTable.Final
-
-	if Entity.CVT then
-		Entity.TargetMinRPM = Data3
-		Entity.TargetMaxRPM = math.max(Data4, Data3 + 100)
-		Entity.CVTRatio = 0
-
-		WireLib.TriggerOutput(Entity, "Min Target RPM", Entity.TargetMinRPM)
-		WireLib.TriggerOutput(Entity, "Max Target RPM", Entity.TargetMaxRPM)
-
-	elseif Entity.Auto then
-		Entity.ShiftPoints = {}
-
-		for part in string.gmatch(Data9, "[^,]+") do
-			Entity.ShiftPoints[#Entity.ShiftPoints + 1] = tonumber(part)
-		end
-
-		Entity.ShiftPoints[0] = -1
-		Entity.Reverse = Entity.Gears + 1
-		Entity.GearTable[Entity.Reverse] = Data8
-		Entity.ShiftScale = 1
-	end
-
-	if Entity.Dual or Entity.DoubleDiff then
-		Entity:SetBodygroup(1, 1)
-	else
-		Entity:SetBodygroup(1, 0)
-	end
-
-	-- Force gearboxes to forget their gear and drive
-	Entity.Drive = nil
-	Entity.Gear = nil
-
-	if Entity.Auto then
-		ChangeDrive(Entity, 1)
-	else
-		ChangeGear(Entity, 1)
-	end
-
-	Entity:SetNWString("WireName", "ACF " .. Entity.Name)
-
-	ACF_Activate(Entity, true)
-
-	Entity.ACF.LegalMass = Entity.Mass
-	Entity.ACF.Model     = Entity.Model
-
-	do -- Mass entity mod removal
-		local EntMods = Data and Data.EntityMods
-
-		if EntMods and EntMods.mass then
-			EntMods.mass = nil
-		end
-	end
-
-	Entity:UpdateOverlay(true)
-end
-=======
 local Gearboxes   = ACF.Classes.Gearboxes
 local Clamp       = math.Clamp
 local HookRun     = hook.Run
->>>>>>> 2e04bf09
 
 local function CheckRopes(Entity, Target)
 	if not next(Entity[Target]) then return end
