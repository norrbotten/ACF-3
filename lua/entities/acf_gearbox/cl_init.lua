--- conflicted
+++ resolved
@@ -2,14 +2,12 @@
 
 local HideInfo = ACF.HideInfoBubble
 
-<<<<<<< HEAD
 language.Add("Undone_acf_gearbox", "Undone ACF Gearbox")
 language.Add("SBoxLimit__acf_gearbox", "You've reached the ACF Gearboxes limit!")
-=======
+
 function ENT:Initialize()
 	self.HitBoxes = ACF.HitBoxes[self:GetModel()]
 end
->>>>>>> 4b0b7903
 
 -- copied from base_wire_entity: DoNormalDraw's notip arg isn't accessible from ENT:Draw defined there.
 function ENT:Draw()
