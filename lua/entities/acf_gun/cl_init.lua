include("shared.lua")

<<<<<<< HEAD
local SeatedInfo = CreateClientConVar("ACF_GunInfoWhileSeated", 0, true, false)

language.Add("Undone_acf_gun", "Undone ACF Weapon")
language.Add("SBoxLimit__acf_gun", "You've reached the ACF Weapons limit!")
language.Add("SBoxLimit__acf_smokelauncher", "You've reached the ACF Smoke Launcher limit!")
=======
local HideInfo = ACF.HideInfoBubble
>>>>>>> 90b3aa40

function ENT:Initialize()
	self.LastFire 	= 0
	self.Reload 	= 0
	self.CloseTime 	= 0
	self.Rate 		= 0
	self.RateScale 	= 0
	self.FireAnim 	= self:LookupSequence("shoot")
	self.CloseAnim 	= self:LookupSequence("load")

	self:UpdateHitboxes()

	self.BaseClass.Initialize(self)
end

function ENT:UpdateHitboxes()
	self.HitBoxes = ACF.HitBoxes[self:GetModel()]
end

-- copied from base_wire_entity: DoNormalDraw's notip arg isn't accessible from ENT:Draw defined there.
function ENT:Draw()
<<<<<<< HEAD
	local Player = LocalPlayer()
	local HideBubble = IsValid(Player) and Player:InVehicle() and not SeatedInfo:GetBool()
=======
	self.BaseClass.DoNormalDraw(self, false, HideInfo())
>>>>>>> 90b3aa40

	Wire_Render(self)

	if self.GetBeamLength and (not self.GetShowBeam or self:GetShowBeam()) then
		-- Every SENT that has GetBeamLength should draw a tracer. Some of them have the GetShowBeam boolean
		Wire_DrawTracerBeam(self, 1, self.GetBeamHighlight and self:GetBeamHighlight() or false)
	end
end

function ENT:Think()
	self.BaseClass.Think(self)

	local SinceFire = CurTime() - self.LastFire

	self:SetCycle(SinceFire * self.Rate / self.RateScale)

	if CurTime() > self.LastFire + self.CloseTime and self.CloseAnim then
		self:ResetSequence(self.CloseAnim)
		self:SetCycle((SinceFire - self.CloseTime) * self.Rate / self.RateScale)
		self.Rate = 1 / (self.Reload - self.CloseTime) -- Base anim time is 1s, rate is in 1/10 of a second
		self:SetPlaybackRate(self.Rate)
	end
end

function ENT:Animate(ReloadTime, LoadOnly)
	if self.CloseAnim and self.CloseAnim > 0 then
		self.CloseTime = math.max(ReloadTime - 0.75, ReloadTime * 0.75)
	else
		self.CloseTime = ReloadTime
		self.CloseAnim = nil
	end

	self:ResetSequence(self.FireAnim)
	self:SetCycle(0)
	self.RateScale = self:SequenceDuration()

	if LoadOnly then
		self.Rate = 1000000
	else
		self.Rate = 1 / math.Clamp(self.CloseTime, 0.1, 1.5) --Base anim time is 1s, rate is in 1/10 of a second
	end

	self:SetPlaybackRate(self.Rate)
	self.LastFire = CurTime()
	self.Reload = ReloadTime
end

function ACFGunGUICreate(Table)
	acfmenupanel:CPanelText("Name", Table.name)
	acfmenupanel.CData.DisplayModel = vgui.Create("DModelPanel", acfmenupanel.CustomDisplay)
	acfmenupanel.CData.DisplayModel:SetModel(Table.model)
	acfmenupanel.CData.DisplayModel:SetCamPos(Vector(250, 500, 250))
	acfmenupanel.CData.DisplayModel:SetLookAt(Vector(0, 0, 0))
	acfmenupanel.CData.DisplayModel:SetFOV(20)
	acfmenupanel.CData.DisplayModel:SetSize(acfmenupanel:GetWide(), acfmenupanel:GetWide())
	acfmenupanel.CData.DisplayModel.LayoutEntity = function() end
	acfmenupanel.CustomDisplay:AddItem(acfmenupanel.CData.DisplayModel)
	local GunClass = ACF.Classes.GunClass[Table.gunclass]
	acfmenupanel:CPanelText("ClassDesc", GunClass.desc)
	acfmenupanel:CPanelText("GunDesc", Table.desc)
	acfmenupanel:CPanelText("Caliber", "Caliber : " .. (Table.caliber * 10) .. "mm")
	acfmenupanel:CPanelText("Weight", "Weight : " .. Table.weight .. "kg")

	if not Table.rack then
		local RoundVolume = 3.1416 * (Table.caliber / 2) ^ 2 * Table.round.maxlength
		local RoF = 60 / (((RoundVolume / 500) ^ 0.60) * GunClass.rofmod * (Table.rofmod or 1)) --class and per-gun use same var name
		acfmenupanel:CPanelText("Firerate", "RoF : " .. math.Round(RoF, 1) .. " rounds/min")

		if Table.magsize then
			acfmenupanel:CPanelText("Magazine", "Magazine : " .. Table.magsize .. " rounds\nReload :   " .. Table.magreload .. " s")
		end

		acfmenupanel:CPanelText("Spread", "Spread : " .. GunClass.spread .. " degrees")
	end

	acfmenupanel.CustomDisplay:PerformLayout()
end<|MERGE_RESOLUTION|>--- conflicted
+++ resolved
@@ -1,14 +1,10 @@
 include("shared.lua")
 
-<<<<<<< HEAD
-local SeatedInfo = CreateClientConVar("ACF_GunInfoWhileSeated", 0, true, false)
+local HideInfo = ACF.HideInfoBubble
 
 language.Add("Undone_acf_gun", "Undone ACF Weapon")
 language.Add("SBoxLimit__acf_gun", "You've reached the ACF Weapons limit!")
 language.Add("SBoxLimit__acf_smokelauncher", "You've reached the ACF Smoke Launcher limit!")
-=======
-local HideInfo = ACF.HideInfoBubble
->>>>>>> 90b3aa40
 
 function ENT:Initialize()
 	self.LastFire 	= 0
@@ -30,12 +26,7 @@
 
 -- copied from base_wire_entity: DoNormalDraw's notip arg isn't accessible from ENT:Draw defined there.
 function ENT:Draw()
-<<<<<<< HEAD
-	local Player = LocalPlayer()
-	local HideBubble = IsValid(Player) and Player:InVehicle() and not SeatedInfo:GetBool()
-=======
 	self.BaseClass.DoNormalDraw(self, false, HideInfo())
->>>>>>> 90b3aa40
 
 	Wire_Render(self)
 
