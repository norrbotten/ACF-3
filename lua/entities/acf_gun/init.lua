AddCSLuaFile("cl_init.lua")
AddCSLuaFile("shared.lua")

include("shared.lua")

-- Local Vars -----------------------------------

<<<<<<< HEAD
local ACF_RECOIL  = CreateConVar("acf_recoilpush", 1, FCVAR_ARCHIVE, "Whether or not ACF guns apply recoil", 0, 1)
local UnlinkSound = "physics/metal/metal_box_impact_bullet%s.wav"
local CheckLegal  = ACF_CheckLegal
local Shove		  = ACF.KEShove
local Weapons	  = ACF.Classes.Weapons
local Inputs      = ACF.GetInputActions("acf_gun")
local TraceRes    = {} -- Output for traces
local TraceData	  = {start = true, endpos = true, filter = true, mask = MASK_SOLID, output = TraceRes}
local Trace		  = util.TraceLine
local TimerExists = timer.Exists
local TimerCreate = timer.Create
local HookRun	  = hook.Run
local EMPTY		  = { Type = "Empty", PropMass = 0, ProjMass = 0, Tracer = 0 }
=======
local ACF_RECOIL   = CreateConVar("acf_recoilpush", 1, FCVAR_ARCHIVE, "Whether or not ACF guns apply recoil", 0, 1)
local UnlinkSound  = "physics/metal/metal_box_impact_bullet%s.wav"
local CheckLegal   = ACF_CheckLegal
local Shove        = ACF.KEShove
local Overpressure = ACF.Overpressure
local TraceRes     = {} -- Output for traces
local TraceData    = {start = true, endpos = true, filter = true, mask = MASK_SOLID, output = TraceRes}
local Trace        = util.TraceLine
local TimerExists  = timer.Exists
local TimerCreate  = timer.Create
local HookRun      = hook.Run
local EMPTY        = { Type = "Empty", PropMass = 0, ProjMass = 0, Tracer = 0 }
>>>>>>> 4b0b7903

-- Replace with CFrame as soon as it's available
local function UpdateTotalAmmo(Entity)
	local Total = 0

	for Crate in pairs(Entity.Crates) do
		if Crate:CanConsume() then
			Total = Total + Crate.Ammo
		end
	end

	WireLib.TriggerOutput(Entity, "Total Ammo", Total)
end

<<<<<<< HEAD
do -- Spawn and Update functions --------------------------------
	local Updated = {
		["20mmHRAC"] = "20mmRAC",
		["30mmHRAC"] = "30mmRAC",
	}
=======
do -- Spawn Func --------------------------------
	function MakeACF_Gun(Player, Pos, Angle, Id, Data)
		local List   = ACF.Weapons
		local EID    = List.Guns[Id] and Id or "50mmC"
		local Lookup = List.Guns[EID]
		local Ext  = Lookup.gunclass == "SL" and "_acf_smokelauncher" or "_acf_gun"
		local ClassData = ACF.Classes.GunClass[Lookup.gunclass]
		local Caliber   = Lookup.caliber
>>>>>>> 4b0b7903

	local function VerifyData(Data)
		-- Entity was created via menu tool
		if Data.Weapon then
			Data.Id = Data.Weapon
		end

		local Class = ACF.GetClassGroup(Weapons, Data.Id)

		if not Class then
			Data.Id = Data.Id and Updated[Data.Id] or "50mmC"
		end
	end

	local function UpdateWeapon(Entity, Data, Class, Weapon)
		local Caliber = Weapon.Caliber * 0.1

		Entity:SetModel(Weapon.Model)

		Entity:PhysicsInit(SOLID_VPHYSICS)
		Entity:SetMoveType(MOVETYPE_VPHYSICS)

		if Caliber > ACF.MinFuzeCaliber then
			Entity.Inputs = WireLib.CreateInputs(Entity, { "Fire", "Unload", "Reload", "Fuze" })
		else
			Entity.Inputs = WireLib.CreateInputs(Entity, { "Fire", "Unload", "Reload" })
		end

		-- Storing all the relevant information on the entity for duping
		for _, V in ipairs(Entity.DataStore) do
			Entity[V] = Data[V]
		end

		Entity.Name				= Weapon.Name
		Entity.ShortName		= Entity.Id
		Entity.EntType			= Class.Name
		Entity.Caliber			= Caliber
		Entity.Class			= Weapon.ClassID
		Entity.MagReload		= Weapon.MagReload
		Entity.MagSize			= Weapon.MagSize or 1
		Entity.Cyclic			= Weapon.Cyclic and 60 / Weapon.Cyclic
		Entity.ReloadTime		= Entity.Cyclic or 1
		Entity.Spread			= Class.Spread
		Entity.MinLengthBonus	= 0.75 * 3.1416 * (Caliber * 0.5) ^ 2 * Weapon.Round.MaxLength
		Entity.HitBoxes			= ACF.HitBoxes[Weapon.Model]
		Entity.Long				= Class.LongBarrel
		Entity.NormalMuzzle		= Entity:WorldToLocal(Entity:GetAttachment(Entity:LookupAttachment("muzzle")).Pos)
		Entity.Muzzle			= Entity.NormalMuzzle

		-- Set NWvars
		Entity:SetNWString("WireName", "ACF " .. Weapon.Name)
		Entity:SetNWString("Class", Entity.Class)
		Entity:SetNWString("ID", Entity.Id)

		-- Adjustable barrel length
		if Entity.Long then
			local Attachment = Entity:GetAttachment(Entity:LookupAttachment(Entity.Long.NewPos))

			Entity.LongMuzzle = Attachment and Entity:WorldToLocal(Attachment.Pos)
		end

		if Entity.Cyclic then -- Automatics don't change their rate of fire
			WireLib.TriggerOutput(Entity, "Reload Time", Entity.Cyclic)
			WireLib.TriggerOutput(Entity, "Rate of Fire", 60 / Entity.Cyclic)
		end

		ACF_Activate(Entity, true)

		Entity.ACF.LegalMass	= Weapon.Mass
		Entity.ACF.Model		= Weapon.Model

		local Phys = Entity:GetPhysicsObject()
		if IsValid(Phys) then Phys:SetMass(Weapon.Mass) end

		Entity:UpdateOverlay(true)
	end

	function MakeACF_Weapon(Player, Pos, Angle, Data)
		VerifyData(Data)

		local Class = ACF.GetClassGroup(Weapons, Data.Id)
		local Weapon = Class.Lookup[Data.Id]
		local Limit = Class.LimitConVar.Name

		if not Player:CheckLimit(Limit) then return false end -- Check gun spawn limits

		local Gun = ents.Create("acf_gun")

		if not IsValid(Gun) then return end

		Player:AddCleanup("acfmenu", Gun)
		Player:AddCount(Limit, Gun)

		Gun:SetPlayer(Player)
		Gun:SetAngles(Angle)
		Gun:SetPos(Pos)
		Gun:Spawn()

		Gun.Owner			= Player -- MUST be stored on ent for PP
		Gun.Outputs			= WireLib.CreateOutputs(Gun, { "Ready", "Status [STRING]", "Total Ammo", "Entity [ENTITY]", "Shots Left", "Rate of Fire", "Reload Time", "Projectile Mass", "Muzzle Velocity" })
		Gun.Sound			= Class.Sound
		Gun.BarrelFilter	= { Gun }
		Gun.State			= "Empty"
		Gun.Crates			= {}
		Gun.CurrentShot		= 0
		Gun.BulletData		= { Type = "Empty", PropMass = 0, ProjMass = 0, Tracer = 0 }
		Gun.DataStore		= ACF.GetEntClassVars("acf_gun")

		Gun:SetNWString("Sound", Class.Sound)

		WireLib.TriggerOutput(Gun, "Status", "Empty")
		WireLib.TriggerOutput(Gun, "Entity", Gun)
		WireLib.TriggerOutput(Gun, "Projectile Mass", 1000)
		WireLib.TriggerOutput(Gun, "Muzzle Velocity", 1000)

		UpdateWeapon(Gun, Data, Class, Weapon)

		if Class.OnSpawn then
			Class.OnSpawn(Gun, Data, Class, Weapon)
		end

		TimerCreate("ACF Ammo Left " .. Gun:EntIndex(), 1, 0, function()
			if not IsValid(Gun) then return end

			UpdateTotalAmmo(Gun)
		end)

		CheckLegal(Gun)

		return Gun
	end

	ACF.RegisterEntityClass("acf_gun", MakeACF_Weapon, "Id")
	ACF.RegisterLinkSource("acf_gun", "Crates")

	------------------- Updating ---------------------

	function ENT:Update(Data)
		if self.Firing then return false, "Stop firing before updating the weapon!" end

		VerifyData(Data)

		local Class = ACF.GetClassGroup(Weapons, Data.Id)
		local Weapon = Class.Lookup[Data.Id]

		if self.State ~= "Empty" then
			self:Unload()
		end

		ACF.SaveEntity(self)

		UpdateWeapon(self, Data, Class, Weapon)

		ACF.RestoreEntity(self)

		if Class.OnUpdate then
			Class.OnUpdate(self, Data, Class, Weapon)
		end

<<<<<<< HEAD
		if next(self.Crates) then
			for Crate in pairs(self.Crates) do
				self:Unlink(Crate)
			end
		end
=======
		do -- Mass entity mod removal
			local EntMods = Data and Data.EntityMods

			if EntMods and EntMods.mass then
				EntMods.mass = nil
			end
		end

		CheckLegal(Gun)
>>>>>>> 4b0b7903

		net.Start("ACF_UpdateEntity")
			net.WriteEntity(self)
		net.Broadcast()

<<<<<<< HEAD
		return true, "Weapon updated successfully!"
=======
	list.Set("ACFCvars", "acf_gun", {"id"} )
	duplicator.RegisterEntityClass("acf_gun", MakeACF_Gun, "Pos", "Angle", "Id", "Data")
	ACF.RegisterLinkSource("acf_gun", "Crates")

	function ENT:ACF_Activate(Recalc)
		local PhysObj = self.ACF.PhysObj

		if not self.ACF.Area then
			self.ACF.Area = PhysObj:GetSurfaceArea() * 6.45
		end

		local Volume = PhysObj:GetVolume() * 2

		local Armour = self.Caliber * 10
		local Health = Volume / ACF.Threshold --Setting the threshold of the prop Area gone
		local Percent = 1

		if Recalc and self.ACF.Health and self.ACF.MaxHealth then
			Percent = self.ACF.Health / self.ACF.MaxHealth
		end

		self.ACF.Health = Health * Percent
		self.ACF.MaxHealth = Health
		self.ACF.Armour = Armour * (0.5 + Percent / 2)
		self.ACF.MaxArmour = Armour
		self.ACF.Type = "Prop"
>>>>>>> 4b0b7903
	end
end ---------------------------------------------

do -- Metamethods --------------------------------
	do -- Inputs/Outputs/Linking ----------------
		local ClassLink	  = ACF.GetClassLink
		local ClassUnlink = ACF.GetClassUnlink

		WireLib.AddOutputAlias("AmmoCount", "Total Ammo")
		WireLib.AddOutputAlias("Muzzle Weight", "Projectile Mass")

		ACF.RegisterClassLink("acf_gun", "acf_ammo", function(Weapon, Target)
			if Weapon.Crates[Target] then return false, "This weapon is already linked to this crate." end
			if Target.Weapons[Weapon] then return false, "This weapon is already linked to this crate." end
			if Target.RoundType == "Refill" then return false, "Refill crates cannot be linked to weapons." end
			if Weapon.Id ~= Target.BulletData.Id then return false, "Wrong ammo type for this weapon." end

			local Blacklist = ACF.AmmoBlacklist[Target.RoundType]

			if table.HasValue(Blacklist, Weapon.Class) then
				return false, "The ammo type in this crate cannot be used for this weapon."
			end

			Weapon.Crates[Target]  = true
			Target.Weapons[Weapon] = true

			Weapon:UpdateOverlay(true)
			Target:UpdateOverlay(true)

			if Weapon.State == "Empty" then -- When linked to an empty weapon, attempt to load it
				timer.Simple(0.5, function() -- Delay by 500ms just in case the wiring isn't applied at the same time or whatever weird dupe shit happens
					if IsValid(Weapon) and IsValid(Target) and Weapon.State == "Empty" and Target:CanConsume() then
						Weapon:Load()
					end
				end)
			end

			return true, "Weapon linked successfully."
		end)

		ACF.RegisterClassUnlink("acf_gun", "acf_ammo", function(Weapon, Target)
			if Weapon.Crates[Target] or Target.Weapons[Weapon] then
				Weapon.Crates[Target]  = nil
				Target.Weapons[Weapon] = nil

				Weapon:UpdateOverlay(true)
				Target:UpdateOverlay(true)

				return true, "Weapon unlinked successfully."
			end

			return false, "This weapon is not linked to this crate."
		end)

		local WireTable	  = {
			gmod_wire_adv_pod = true,
			gmod_wire_joystick = true,
			gmod_wire_expression2 = true,
			gmod_wire_joystick_multi = true,
			gmod_wire_pod = function(_, Input)
				if IsValid(Input.Pod) then
					return Input.Pod:GetDriver()
				end
			end,
			gmod_wire_keyboard = function(_, Input)
				if Input.ply then
					return Input.ply
				end
			end,
		}

		local function FindUser(Entity, Input, Checked)
			local Function = WireTable[Input:GetClass()]

			return Function and Function(Entity, Input, Checked or {})
		end

		WireTable.gmod_wire_adv_pod			= WireTable.gmod_wire_pod
		WireTable.gmod_wire_joystick		= WireTable.gmod_wire_pod
		WireTable.gmod_wire_joystick_multi	= WireTable.gmod_wire_pod
		WireTable.gmod_wire_expression2		= function(This, Input, Checked)
			for _, V in pairs(Input.Inputs) do
				if IsValid(V.Src) and not Checked[V.Src] and WireTable[V.Src:GetClass()] then
					Checked[V.Src] = true -- We don't want to start an infinite loop

					return FindUser(This, V.Src, Checked)
				end
			end
		end

		function ENT:GetUser(Input)
			if not IsValid(Input) then return self.Owner end

			local User = FindUser(self, Input)

			return IsValid(User) and User or self.Owner
		end

		ACF.AddInputAction("acf_gun", "Fire", function(Entity, Value)
			local Bool = tobool(Value)

			Entity.Firing = Bool

			if Bool and Entity:CanFire() then
				Entity:Shoot()
			end
		end)

		ACF.AddInputAction("acf_gun", "Unload", function(Entity, Value)
			if tobool(Value) and Entity.State == "Loaded" then
				Entity:Unload()
			end
		end)

		ACF.AddInputAction("acf_gun", "Reload", function(Entity, Value)
			if tobool(Value) then
				if Entity.State == "Loaded" then
					Entity:Unload(true) -- Unload, then reload
				elseif Entity.State == "Empty" then
					Entity:Load()
				end
			end
		end)

		ACF.AddInputAction("acf_gun", "Fuze", function(Entity, Value)
			Entity.SetFuze = tobool(Value) and math.abs(Value)
		end)

		function ENT:TriggerInput(Name, Value)
			if self.Disabled then return end

			local Action = Inputs[Name]

			if Action then
				Action(self, Value)

				self:UpdateOverlay()
			end
		end

		function ENT:Link(Target)
			if not IsValid(Target) then return false, "Attempted to link an invalid entity." end
			if self == Target then return false, "Can't link a weapon to itself." end

			local Function = ClassLink(self:GetClass(), Target:GetClass())

			if Function then
				return Function(self, Target)
			end

			return false, "Guns can't be linked to '" .. Target:GetClass() .. "'."
		end

		function ENT:Unlink(Target)
			if not IsValid(Target) then return false, "Attempted to unlink an invalid entity." end
			if self == Target then return false, "Can't unlink a weapon from itself." end

			local Function = ClassUnlink(self:GetClass(), Target:GetClass())

			if Function then
				return Function(self, Target)
			end

			return false, "Guns can't be unlinked from '" .. Target:GetClass() .. "'."
		end
	end -----------------------------------------

	do -- Shooting ------------------------------
		function ENT:BarrelCheck(Offset)
			if not CPPI then return self:LocalToWorld(self.Muzzle) + Offset end

			TraceData.start	 = self:LocalToWorld(Vector()) + Offset
			TraceData.endpos = self:LocalToWorld(self.Muzzle) + Offset
			TraceData.filter = self.BarrelFilter

			Trace(TraceData)

			if TraceRes.Hit and TraceRes.Entity:CPPIGetOwner() == self.Owner then
				self.BarrelFilter[#self.BarrelFilter + 1] = TraceRes.Entity

				return self:BarrelCheck(Offset)
			end

			return TraceRes.HitPos
		end

		function ENT:CanFire()
			if not IsValid(self) then return false end -- Weapon doesn't exist
			if not self.Firing then return false end -- Nobody is holding the trigger
			if self.Disabled then return false end -- Disabled
			if self.State ~= "Loaded" then -- Weapon is not loaded
				if self.State == "Empty" and not self.Retry then
					if not self:Load() then
						self:EmitSound("weapons/pistol/pistol_empty.wav", 500, 100) -- Click!
					end

					self.Retry = true

					timer.Simple(1, function() -- Try again after a second
						if IsValid(self) then
							self.Retry = nil

							if self:CanFire() then
								self:Shoot()
							end
						end
					end)
				end

				return false
			end
			if HookRun("ACF_FireShell", self) == false then return false end -- Something hooked into ACF_FireShell said no

			return true
		end

		function ENT:GetSpread()
			local SpreadScale = ACF.SpreadScale
			local IaccMult    = math.Clamp(((1 - SpreadScale) / 0.5) * ((self.ACF.Health / self.ACF.MaxHealth) - 1) + 1, 1, SpreadScale)

			return self.Spread * ACF.GunInaccuracyScale * IaccMult
		end

		function ENT:Shoot()
			local Cone = math.tan(math.rad(self:GetSpread()))
			local randUnitSquare = (self:GetUp() * (2 * math.random() - 1) + self:GetRight() * (2 * math.random() - 1))
			local Spread = randUnitSquare:GetNormalized() * Cone * (math.random() ^ (1 / ACF.GunInaccuracyBias))
			local Dir = (self:GetForward() + Spread):GetNormalized()
			local Velocity = ACF_GetAncestor(self):GetVelocity()

			if self.BulletData.CanFuze and self.SetFuze then
				local Variance = math.Rand(-0.015, 0.015) * (20.3 - self.Caliber) * 0.1

				self.Fuze = math.max(self.SetFuze, 0.02) + Variance -- If possible, we're gonna update the fuze time
			else
				self.Fuze = nil
			end

			self.BulletData.Owner  = self:GetUser(self.Inputs.Fire.Src) -- Must be updated on every shot
			self.BulletData.Gun	   = self      -- because other guns share this table
			self.BulletData.Pos    = self:BarrelCheck(Velocity * engine.TickInterval())
			self.BulletData.Flight = Dir * self.BulletData.MuzzleVel * 39.37 + Velocity
			self.BulletData.Fuze   = self.Fuze -- Must be set when firing as the table is shared
			self.BulletData.Filter = self.BarrelFilter

			ACF.RoundTypes[self.BulletData.Type].create(self, self.BulletData) -- Spawn projectile

			self:MuzzleEffect()
			self:Recoil()

			local Energy = ACF_Kinetic(self.BulletData.MuzzleVel * 39.37, self.BulletData.ProjMass).Kinetic

			if Energy > 50 then -- Why yes, this is completely arbitrary! 20mm AC AP puts out about 115, 40mm GL HE puts out about 20
				Overpressure(self:LocalToWorld(self.Muzzle) - self:GetForward() * 5, Energy, self.BulletData.Owner, self, self:GetForward(), 30)
			end

			if self.MagSize then -- Mag-fed/Automatically loaded
				self.CurrentShot = self.CurrentShot - 1

				if self.CurrentShot > 0 then -- Not empty
					self:Chamber(self.Cyclic)
				else -- Reload the magazine
					self:Load()
				end
			else -- Single-shot/Manually loaded
				self.CurrentShot = 0 -- We only have one shot, so shooting means we're at 0
				self:Chamber()
			end
		end

		function ENT:MuzzleEffect()
			local Effect = EffectData()
				Effect:SetEntity(self)
				Effect:SetScale(self.BulletData.PropMass)
				Effect:SetMagnitude(self.ReloadTime)

			util.Effect("ACF_Muzzle_Flash", Effect, true, true)
		end

		function ENT:ReloadEffect(Time)
			local Effect = EffectData()
				Effect:SetEntity(self)
				Effect:SetScale(0)
				Effect:SetMagnitude(Time)

			util.Effect("ACF_Muzzle_Flash", Effect, true, true)
		end

		function ENT:Recoil()
			if not ACF_RECOIL:GetBool() then return end

			local MassCenter = self:LocalToWorld(self:GetPhysicsObject():GetMassCenter())
			local Energy = self.BulletData.ProjMass * self.BulletData.MuzzleVel * 39.37 + self.BulletData.PropMass * 3000 * 39.37

			Shove(self, MassCenter, -self:GetForward(), Energy)
		end
	end -----------------------------------------

	do -- Loading -------------------------------
		local function FindNextCrate(Gun)
			if not next(Gun.Crates) then return end

			-- Find the next available crate to pull ammo from --
			local Current = Gun.CurrentCrate
			local NextKey = (IsValid(Current) and Gun.Crates[Current]) and Current or nil
			local Select = next(Gun.Crates, NextKey) or next(Gun.Crates)
			local Start  = Select

			repeat
				if Select:CanConsume() then return Select end -- Return select

				Select = next(Gun.Crates, Select) or next(Gun.Crates)
			until
				Select == Start

			return Select:CanConsume() and Select or nil
		end

		function ENT:Unload(Reload)
			if self.Disabled then return end
			if IsValid(self.CurrentCrate) then self.CurrentCrate:Consume(-1) end -- Put a shell back in the crate, if possible

			local Time = self.MagReload or self.ReloadTime

			self:ReloadEffect(Reload and Time * 2 or Time)
			self:SetState("Unloading")
			self:EmitSound("weapons/357/357_reload4.wav", 500, 100)
			self.CurrentShot = 0
			self.BulletData  = EMPTY

			WireLib.TriggerOutput(self, "Shots Left", 0)

			timer.Simple(Time, function()
				if IsValid(self) then
					if Reload then
						self:Load()
					else
						self:SetState("Empty")
					end
				end
			end)
		end

		function ENT:Chamber(TimeOverride)
			if self.Disabled then return end

			local Crate = FindNextCrate(self)

			if IsValid(Crate) then -- Have a crate, start loading
				self:SetState("Loading") -- Set our state to loading
				Crate:Consume() -- Take one round of ammo out of the current crate (Must be called *after* setting the state to loading)

				local BulletData = Crate.BulletData
				local Time		 = TimeOverride or (ACF.BaseReload + (BulletData.CartMass * ACF.MassToTime * 0.666) + (BulletData.ProjLength * ACF.LengthToTime * 0.333)) -- Mass contributes 2/3 of the reload time with length contributing 1/3

				self.CurrentCrate = Crate
				self.ReloadTime   = Time
				self.BulletData   = BulletData
				self.NextFire 	  = ACF.CurTime + Time

				if not TimeOverride then -- Mag-fed weapons don't change rate of fire
					WireLib.TriggerOutput(self, "Reload Time", self.ReloadTime)
					WireLib.TriggerOutput(self, "Rate of Fire", 60 / self.ReloadTime)
				end

				WireLib.TriggerOutput(self, "Shots Left", self.CurrentShot)

				timer.Simple(Time, function()
					if IsValid(self) then
						self:SetState("Loaded")
						self.NextFire = nil

						if self.CurrentShot == 0 then
							self.CurrentShot = self.MagSize
						end

						WireLib.TriggerOutput(self, "Shots Left", self.CurrentShot)
						WireLib.TriggerOutput(self, "Projectile Mass", math.Round(self.BulletData.ProjMass * 1000, 2))
						WireLib.TriggerOutput(self, "Muzzle Velocity", math.Round(self.BulletData.MuzzleVel * ACF.Scale, 2))

						if self:CanFire() then self:Shoot() end
					end
				end)
			else -- No available crate to pull ammo from, out of ammo!				
				self:SetState("Empty")

				self.CurrentShot = 0
				self.BulletData  = EMPTY

				WireLib.TriggerOutput(self, "Shots Left", 0)
			end
		end

		function ENT:Load()
			if self.Disabled then return false end
			if not FindNextCrate(self) then -- Can't load without having ammo being provided
				self:SetState("Empty")

				self.CurrentShot = 0
				self.BulletData  = EMPTY

				WireLib.TriggerOutput(self, "Shots Left", 0)

				return false
			end

			self:SetState("Loading")

			if self.MagReload then -- Mag-fed/Automatically loaded
				self:EmitSound("weapons/357/357_reload4.wav", 500, 100)

				self.NextFire = ACF.CurTime + self.MagReload

				WireLib.TriggerOutput(self, "Shots Left", self.CurrentShot)

				timer.Simple(self.MagReload, function() -- Reload timer
					if IsValid(self) then
						self:Chamber(self.Cyclic) -- One last timer to chamber the round
					end
				end)
			else -- Single-shot/Manually loaded
				self:Chamber()
			end

			return true
		end
	end -----------------------------------------

	do -- Duplicator Support --------------------
		function ENT:PreEntityCopy()
			if next(self.Crates) then
				local Entities = {}

				for Crate in pairs(self.Crates) do
					Entities[#Entities + 1] = Crate:EntIndex()
				end

				duplicator.StoreEntityModifier(self, "ACFCrates", Entities)
			end

			-- Wire dupe info
			self.BaseClass.PreEntityCopy(self)
		end

		function ENT:PostEntityPaste(Player, Ent, CreatedEntities)
			local EntMods = Ent.EntityMods

			-- Backwards compatibility
			if EntMods.ACFAmmoLink then
				local Entities = EntMods.ACFAmmoLink.entities

				for _, EntID in ipairs(Entities) do
					self:Link(CreatedEntities[EntID])
				end

				EntMods.ACFAmmoLink = nil
			end

			if EntMods.ACFCrates then
				for _, EntID in pairs(EntMods.ACFCrates) do
					self:Link(CreatedEntities[EntID])
				end

				EntMods.ACFCrates = nil
			end

			self.BaseClass.PostEntityPaste(self, Player, Ent, CreatedEntities)
		end
	end -----------------------------------------

	do -- Overlay -------------------------------
		local function Overlay(Ent)
			if Ent.Disabled then
				Ent:SetOverlayText("Disabled: " .. Ent.DisableReason .. "\n" .. Ent.DisableDescription)
			else
				local Text      = "%s\n\nRate of Fire: %s rpm\nShots Left: %s\nAmmo Available: %s"
				local AmmoType  = Ent.BulletData.Type .. (Ent.BulletData.Tracer ~= 0 and "-T" or "")
				local Firerate  = math.floor(60 / Ent.ReloadTime)
				local CrateAmmo = 0
				local Status

				if not next(Ent.Crates) then
					Status = "Not linked to an ammo crate!"
				else
					Status = Ent.State == "Loaded" and "Loaded with " .. AmmoType or Ent.State
				end

				for Crate in pairs(Ent.Crates) do -- Tally up the amount of ammo being provided by active crates
					if Crate:CanConsume() then
						CrateAmmo = CrateAmmo + Crate.Ammo
					end
				end

				Ent:SetOverlayText(Text:format(Status, Firerate, Ent.CurrentShot, CrateAmmo))
			end
		end

<<<<<<< HEAD
		function ENT:UpdateOverlay(Instant)
			if Instant then
				return Overlay(self)
			end

			if TimerExists("ACF Overlay Buffer" .. self:EntIndex()) then return end

			TimerCreate("ACF Overlay Buffer" .. self:EntIndex(), 0.5, 1, function()
				if not IsValid(self) then return end

				Overlay(self)
			end)
=======
		function ENT:UpdateOverlay()
			if TimerExists("ACF Overlay Buffer" .. self:EntIndex()) then -- This entity has been updated too recently
				self.OverlayBuffer = true -- Mark it to update when buffer time has expired
			else
				TimerCreate("ACF Overlay Buffer" .. self:EntIndex(), 1, 1, function()
					if IsValid(self) and self.OverlayBuffer then
						self.OverlayBuffer = nil
						self:UpdateOverlay()
					end
				end)

				Overlay(self)
			end
>>>>>>> 4b0b7903
		end
	end -----------------------------------------

	do -- Misc ----------------------------------
		function ENT:SetState(State)
			self.State = State

			self:UpdateOverlay()

			WireLib.TriggerOutput(self, "Status", State)
			WireLib.TriggerOutput(self, "Ready", State == "Loaded" and 1 or 0)

			UpdateTotalAmmo(self)
		end

		function ENT:Think()
			if next(self.Crates) then
				local Pos = self:GetPos()

				for Crate in pairs(self.Crates) do
					if Crate:GetPos():DistToSqr(Pos) > 62500 then -- 250 unit radius
						self:Unlink(Crate)

						self:EmitSound(UnlinkSound:format(math.random(1, 3)), 500, 100)
						Crate:EmitSound(UnlinkSound:format(math.random(1, 3)), 500, 100)
					end
				end
			end

			self:NextThink(ACF.CurTime + 1)

			return true
		end

		function ENT:Enable()
			self:UpdateOverlay()
		end

		function ENT:Disable()
			self.Firing   = false -- Stop firing

			self:Unload() -- Unload the gun for being a big baddie
			self:UpdateOverlay()
		end

		function ENT:CanProperty(_, Property)
			if self.Long and Property == "bodygroups" then
				timer.Simple(0, function()
					if not IsValid(self) then return end

					local Long = self.Long
					local IsLong = self:GetBodygroup(Long.Index) == Long.Submodel

					self.Muzzle = IsLong and self.LongMuzzle or self.NormalMuzzle
				end)
			end

			return true
		end

		function ENT:OnRemove()
			for Crate in pairs(self.Crates) do
				self:Unlink(Crate)
			end

			timer.Remove("ACF Ammo Left " .. self:EntIndex())

			WireLib.Remove(self)
		end
	end -----------------------------------------
end<|MERGE_RESOLUTION|>--- conflicted
+++ resolved
@@ -5,26 +5,13 @@
 
 -- Local Vars -----------------------------------
 
-<<<<<<< HEAD
-local ACF_RECOIL  = CreateConVar("acf_recoilpush", 1, FCVAR_ARCHIVE, "Whether or not ACF guns apply recoil", 0, 1)
-local UnlinkSound = "physics/metal/metal_box_impact_bullet%s.wav"
-local CheckLegal  = ACF_CheckLegal
-local Shove		  = ACF.KEShove
-local Weapons	  = ACF.Classes.Weapons
-local Inputs      = ACF.GetInputActions("acf_gun")
-local TraceRes    = {} -- Output for traces
-local TraceData	  = {start = true, endpos = true, filter = true, mask = MASK_SOLID, output = TraceRes}
-local Trace		  = util.TraceLine
-local TimerExists = timer.Exists
-local TimerCreate = timer.Create
-local HookRun	  = hook.Run
-local EMPTY		  = { Type = "Empty", PropMass = 0, ProjMass = 0, Tracer = 0 }
-=======
 local ACF_RECOIL   = CreateConVar("acf_recoilpush", 1, FCVAR_ARCHIVE, "Whether or not ACF guns apply recoil", 0, 1)
 local UnlinkSound  = "physics/metal/metal_box_impact_bullet%s.wav"
 local CheckLegal   = ACF_CheckLegal
 local Shove        = ACF.KEShove
 local Overpressure = ACF.Overpressure
+local Weapons	  = ACF.Classes.Weapons
+local Inputs      = ACF.GetInputActions("acf_gun")
 local TraceRes     = {} -- Output for traces
 local TraceData    = {start = true, endpos = true, filter = true, mask = MASK_SOLID, output = TraceRes}
 local Trace        = util.TraceLine
@@ -32,7 +19,6 @@
 local TimerCreate  = timer.Create
 local HookRun      = hook.Run
 local EMPTY        = { Type = "Empty", PropMass = 0, ProjMass = 0, Tracer = 0 }
->>>>>>> 4b0b7903
 
 -- Replace with CFrame as soon as it's available
 local function UpdateTotalAmmo(Entity)
@@ -47,22 +33,11 @@
 	WireLib.TriggerOutput(Entity, "Total Ammo", Total)
 end
 
-<<<<<<< HEAD
 do -- Spawn and Update functions --------------------------------
 	local Updated = {
 		["20mmHRAC"] = "20mmRAC",
 		["30mmHRAC"] = "30mmRAC",
 	}
-=======
-do -- Spawn Func --------------------------------
-	function MakeACF_Gun(Player, Pos, Angle, Id, Data)
-		local List   = ACF.Weapons
-		local EID    = List.Guns[Id] and Id or "50mmC"
-		local Lookup = List.Guns[EID]
-		local Ext  = Lookup.gunclass == "SL" and "_acf_smokelauncher" or "_acf_gun"
-		local ClassData = ACF.Classes.GunClass[Lookup.gunclass]
-		local Caliber   = Lookup.caliber
->>>>>>> 4b0b7903
 
 	local function VerifyData(Data)
 		-- Entity was created via menu tool
@@ -222,58 +197,17 @@
 			Class.OnUpdate(self, Data, Class, Weapon)
 		end
 
-<<<<<<< HEAD
 		if next(self.Crates) then
 			for Crate in pairs(self.Crates) do
 				self:Unlink(Crate)
 			end
 		end
-=======
-		do -- Mass entity mod removal
-			local EntMods = Data and Data.EntityMods
-
-			if EntMods and EntMods.mass then
-				EntMods.mass = nil
-			end
-		end
-
-		CheckLegal(Gun)
->>>>>>> 4b0b7903
 
 		net.Start("ACF_UpdateEntity")
 			net.WriteEntity(self)
 		net.Broadcast()
 
-<<<<<<< HEAD
 		return true, "Weapon updated successfully!"
-=======
-	list.Set("ACFCvars", "acf_gun", {"id"} )
-	duplicator.RegisterEntityClass("acf_gun", MakeACF_Gun, "Pos", "Angle", "Id", "Data")
-	ACF.RegisterLinkSource("acf_gun", "Crates")
-
-	function ENT:ACF_Activate(Recalc)
-		local PhysObj = self.ACF.PhysObj
-
-		if not self.ACF.Area then
-			self.ACF.Area = PhysObj:GetSurfaceArea() * 6.45
-		end
-
-		local Volume = PhysObj:GetVolume() * 2
-
-		local Armour = self.Caliber * 10
-		local Health = Volume / ACF.Threshold --Setting the threshold of the prop Area gone
-		local Percent = 1
-
-		if Recalc and self.ACF.Health and self.ACF.MaxHealth then
-			Percent = self.ACF.Health / self.ACF.MaxHealth
-		end
-
-		self.ACF.Health = Health * Percent
-		self.ACF.MaxHealth = Health
-		self.ACF.Armour = Armour * (0.5 + Percent / 2)
-		self.ACF.MaxArmour = Armour
-		self.ACF.Type = "Prop"
->>>>>>> 4b0b7903
 	end
 end ---------------------------------------------
 
@@ -771,21 +705,11 @@
 			end
 		end
 
-<<<<<<< HEAD
 		function ENT:UpdateOverlay(Instant)
 			if Instant then
 				return Overlay(self)
 			end
 
-			if TimerExists("ACF Overlay Buffer" .. self:EntIndex()) then return end
-
-			TimerCreate("ACF Overlay Buffer" .. self:EntIndex(), 0.5, 1, function()
-				if not IsValid(self) then return end
-
-				Overlay(self)
-			end)
-=======
-		function ENT:UpdateOverlay()
 			if TimerExists("ACF Overlay Buffer" .. self:EntIndex()) then -- This entity has been updated too recently
 				self.OverlayBuffer = true -- Mark it to update when buffer time has expired
 			else
@@ -798,7 +722,6 @@
 
 				Overlay(self)
 			end
->>>>>>> 4b0b7903
 		end
 	end -----------------------------------------
 
