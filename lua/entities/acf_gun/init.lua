--- conflicted
+++ resolved
@@ -388,11 +388,7 @@
 			if self.State ~= "Loaded" then -- Weapon is not loaded
 				if self.State == "Empty" and not self.Retry then
 					if not self:Load() then
-<<<<<<< HEAD
-						self:EmitSound("weapons/pistol/pistol_empty.wav", 70, 100, ACF.SoundVolume) -- Click!
-=======
 						self:EmitSound("weapons/pistol/pistol_empty.wav", 70, 100, ACF.Volume) -- Click!
->>>>>>> 2e04bf09
 					end
 
 					self.Retry = true
@@ -525,11 +521,7 @@
 
 			self:ReloadEffect(Reload and Time * 2 or Time)
 			self:SetState("Unloading")
-<<<<<<< HEAD
-			self:EmitSound("weapons/357/357_reload4.wav", 70, 100, ACF.SoundVolume)
-=======
 			self:EmitSound("weapons/357/357_reload4.wav", 70, 100, ACF.Volume)
->>>>>>> 2e04bf09
 			self.CurrentShot = 0
 			self.BulletData  = EMPTY
 
@@ -742,13 +734,8 @@
 					if Crate:GetPos():DistToSqr(Pos) > 62500 then -- 250 unit radius
 						self:Unlink(Crate)
 
-<<<<<<< HEAD
-						self:EmitSound(UnlinkSound:format(math.random(1, 3)), 70, 100, ACF.SoundVolume)
-						Crate:EmitSound(UnlinkSound:format(math.random(1, 3)), 70, 100, ACF.SoundVolume)
-=======
 						self:EmitSound(UnlinkSound:format(math.random(1, 3)), 70, 100, ACF.Volume)
 						Crate:EmitSound(UnlinkSound:format(math.random(1, 3)), 70, 100, ACF.Volume)
->>>>>>> 2e04bf09
 					end
 				end
 			end
