--define the class
ACF_defineGunClass("RAC", {
	spread = 0.4,
	name = "Rotary Autocannon",
	desc = "Rotary Autocannons sacrifice weight, bulk and accuracy over classic Autocannons to get the highest rate of fire possible.",
	muzzleflash = "mg_muzzleflash_noscale",
	rofmod = 0.07,
	sound = "weapons/acf_gun/mg_fire3.mp3",
	soundDistance = " ",
	soundNormal = " ",
	color = {135, 135, 135}
} )

--[[ What purpose does this serve? These don't even exist.
ACF_defineGun("14.5mmRAC", { --id
	name = "14.5mm Rotary Autocannon",
	desc = "A lightweight rotary autocannon, used primarily against infantry and light vehicles.  It has a lower firerate than its larger brethren, but a significantly quicker cooldown period as well.",
	model = "models/rotarycannon/kw/14_5mmrac.mdl",
	gunclass = "RAC",
	caliber = 1.45,
	weight = 240,
	year = 1962,
	magsize = 60,
	magreload = 6,
	rofmod = 5.4,
	round = {
		maxlength = 25,
		propweight = 0.06
	}
} )
]]--

ACF_defineGun("20mmRAC", {
	name = "20mm Rotary Autocannon",
	desc = "The 20mm is able to chew up light armor with decent penetration or put up a big flak screen. Typically mounted on ground attack aircraft, SPAAGs and the ocassional APC. Suffers from a moderate cooldown period between bursts to avoid overheating the barrels.",
	model = "models/rotarycannon/kw/20mmrac.mdl",
	gunclass = "RAC",
	caliber = 2.0,
	weight = 760,
	year = 1965,
	magsize = 200,
	magreload = 25,
	rofmod = 2.1,
	Cyclic = 4000,
	round = {
		maxlength = 30,
		propweight = 0.12
	}
} )

ACF_defineGun("30mmRAC", {
	name = "30mm Rotary Autocannon",
	desc = "The 30mm is the bane of ground-attack aircraft, able to tear up light armor without giving one single fuck.  Also seen in the skies above dead T-72s.  Has a moderate cooldown period between bursts to avoid overheating the barrels.",
	model = "models/rotarycannon/kw/30mmrac.mdl",
	gunclass = "RAC",
	caliber = 3.0,
	weight = 1500,
	year = 1975,
	magsize = 100,
	magreload = 35,
	rofmod = 1,
	Cyclic = 3000,
	round = {
		maxlength = 40,
		propweight = 0.350
	}
<<<<<<< HEAD
} )


ACF_defineGun("20mmHRAC", {
	name = "20mm Heavy Rotary Autocannon",
	desc = "A reinforced, heavy-duty 20mm rotary autocannon, able to fire heavier rounds with a larger magazine.  Phalanx.",
	model = "models/rotarycannon/kw/20mmrac.mdl",
	gunclass = "RAC",
	caliber = 2.0,
	weight = 1200,
	year = 1981,
	magsize = 60,
	magreload = 4,
	rofmod = 2.5,
	round = {
		maxlength = 36,
		propweight = 0.12
	}
} )

ACF_defineGun("30mmHRAC", {
	name = "30mm Heavy Rotary Autocannon",
	desc = "A reinforced, heavy duty 30mm rotary autocannon, able to fire heavier rounds with a larger magazine.  Keeper of goals.",
	model = "models/rotarycannon/kw/30mmrac.mdl",
	gunclass = "RAC",
	caliber = 3.0,
	weight = 2850,
	year = 1985,
	magsize = 50,
	magreload = 6,
	rofmod = 1.2,
	round = {
		maxlength = 45,
		propweight = 0.350
	}
} )

ACF.RegisterWeaponClass("RAC", {
	Name		  = "Rotary Autocannon",
	Description	  = "Rotary Autocannons sacrifice weight, bulk and accuracy over classic autocannons to get the highest rate of fire possible.",
	MuzzleFlash	  = "mg_muzzleflash_noscale",
	ROFMod		  = 0.07,
	Spread		  = 0.4,
	Sound		  = "weapons/acf_gun/mg_fire3.mp3",
	Caliber	= {
		Min = 7.62,
		Max = 30,
	},
})

ACF.RegisterWeapon("14.5mmRAC", "RAC", {
	Name		= "14.5mm Rotary Autocannon",
	Description	= "A lightweight rotary autocannon, used primarily against infantry and light vehicles. It has a lower firerate than its larger brethren, but a significantly quicker cooldown period as well.",
	Model		= "models/rotarycannon/kw/14_5mmrac.mdl",
	Caliber		= 14.5,
	Mass		= 240,
	Year		= 1962,
	ROFMod		= 5.4,
	MagSize		= 60,
	MagReload	= 6,
	Round = {
		MaxLength = 25,
		PropMass  = 0.06,
	}
})

ACF.RegisterWeapon("20mmRAC", "RAC", {
	Name		= "20mm Rotary Autocannon",
	Description	= "The 20mm is able to chew up light armor with decent penetration or put up a big flak screen. Typically mounted on ground attack aircraft, SPAAGs and the ocassional APC. Suffers from a moderate cooldown period between bursts to avoid overheating the barrels.",
	Model		= "models/rotarycannon/kw/20mmrac.mdl",
	Caliber		= 20,
	Mass		= 760,
	Year		= 1965,
	ROFMod		= 2.1,
	MagSize		= 40,
	MagReload	= 7,
	Round = {
		MaxLength = 30,
		PropMass  = 0.12,
	}
})

ACF.RegisterWeapon("30mmRAC", "RAC", {
	Name		= "30mm Rotary Autocannon",
	Description	= "The 30mm is the bane of ground-attack aircraft, able to tear up light armor without giving one single fuck. Also seen in the skies above dead T-72s. Has a moderate cooldown period between bursts to avoid overheating the barrels.",
	Model		= "models/rotarycannon/kw/30mmrac.mdl",
	Caliber		= 30,
	Mass		= 1500,
	Year		= 1975,
	ROFMod		= 1,
	MagSize		= 40,
	MagReload	= 8,
	Round = {
		MaxLength = 40,
		PropMass  = 0.350,
	}
})

ACF.RegisterWeapon("20mmHRAC", "RAC", {
	Name		= "20mm Heavy Rotary Autocannon",
	Description	= "A reinforced, heavy-duty 20mm rotary autocannon, able to fire heavier rounds with a larger magazine. Phalanx.",
	Model		= "models/rotarycannon/kw/20mmrac.mdl",
	Caliber		= 20,
	Mass		= 1200,
	Year		= 1981,
	ROFMod		= 2.5,
	MagSize		= 60,
	MagReload	= 4,
	Round = {
		MaxLength = 36,
		PropMass  = 0.12,
	}
})

ACF.RegisterWeapon("30mmHRAC", "RAC", {
	Name		= "30mm Heavy Rotary Autocannon",
	Description	= "A reinforced, heavy duty 30mm rotary autocannon, able to fire heavier rounds with a larger magazine. Keeper of goals.",
	Model		= "models/rotarycannon/kw/30mmrac.mdl",
	Caliber		= 30,
	Mass		= 2850,
	Year		= 1985,
	ROFMod		= 1.2,
	MagSize		= 50,
	MagReload	= 6,
	Round = {
		MaxLength = 45,
		PropMass  = 0.350,
	}
})
=======
} )
>>>>>>> de90b54d
<|MERGE_RESOLUTION|>--- conflicted
+++ resolved
@@ -64,42 +64,6 @@
 		maxlength = 40,
 		propweight = 0.350
 	}
-<<<<<<< HEAD
-} )
-
-
-ACF_defineGun("20mmHRAC", {
-	name = "20mm Heavy Rotary Autocannon",
-	desc = "A reinforced, heavy-duty 20mm rotary autocannon, able to fire heavier rounds with a larger magazine.  Phalanx.",
-	model = "models/rotarycannon/kw/20mmrac.mdl",
-	gunclass = "RAC",
-	caliber = 2.0,
-	weight = 1200,
-	year = 1981,
-	magsize = 60,
-	magreload = 4,
-	rofmod = 2.5,
-	round = {
-		maxlength = 36,
-		propweight = 0.12
-	}
-} )
-
-ACF_defineGun("30mmHRAC", {
-	name = "30mm Heavy Rotary Autocannon",
-	desc = "A reinforced, heavy duty 30mm rotary autocannon, able to fire heavier rounds with a larger magazine.  Keeper of goals.",
-	model = "models/rotarycannon/kw/30mmrac.mdl",
-	gunclass = "RAC",
-	caliber = 3.0,
-	weight = 2850,
-	year = 1985,
-	magsize = 50,
-	magreload = 6,
-	rofmod = 1.2,
-	round = {
-		maxlength = 45,
-		propweight = 0.350
-	}
 } )
 
 ACF.RegisterWeaponClass("RAC", {
@@ -107,28 +71,13 @@
 	Description	  = "Rotary Autocannons sacrifice weight, bulk and accuracy over classic autocannons to get the highest rate of fire possible.",
 	MuzzleFlash	  = "mg_muzzleflash_noscale",
 	ROFMod		  = 0.07,
+
 	Spread		  = 0.4,
 	Sound		  = "weapons/acf_gun/mg_fire3.mp3",
 	Caliber	= {
 		Min = 7.62,
 		Max = 30,
 	},
-})
-
-ACF.RegisterWeapon("14.5mmRAC", "RAC", {
-	Name		= "14.5mm Rotary Autocannon",
-	Description	= "A lightweight rotary autocannon, used primarily against infantry and light vehicles. It has a lower firerate than its larger brethren, but a significantly quicker cooldown period as well.",
-	Model		= "models/rotarycannon/kw/14_5mmrac.mdl",
-	Caliber		= 14.5,
-	Mass		= 240,
-	Year		= 1962,
-	ROFMod		= 5.4,
-	MagSize		= 60,
-	MagReload	= 6,
-	Round = {
-		MaxLength = 25,
-		PropMass  = 0.06,
-	}
 })
 
 ACF.RegisterWeapon("20mmRAC", "RAC", {
@@ -156,44 +105,10 @@
 	Year		= 1975,
 	ROFMod		= 1,
 	MagSize		= 40,
+	Round = {
 	MagReload	= 8,
-	Round = {
 		MaxLength = 40,
 		PropMass  = 0.350,
 	}
-})
 
-ACF.RegisterWeapon("20mmHRAC", "RAC", {
-	Name		= "20mm Heavy Rotary Autocannon",
-	Description	= "A reinforced, heavy-duty 20mm rotary autocannon, able to fire heavier rounds with a larger magazine. Phalanx.",
-	Model		= "models/rotarycannon/kw/20mmrac.mdl",
-	Caliber		= 20,
-	Mass		= 1200,
-	Year		= 1981,
-	ROFMod		= 2.5,
-	MagSize		= 60,
-	MagReload	= 4,
-	Round = {
-		MaxLength = 36,
-		PropMass  = 0.12,
-	}
-})
-
-ACF.RegisterWeapon("30mmHRAC", "RAC", {
-	Name		= "30mm Heavy Rotary Autocannon",
-	Description	= "A reinforced, heavy duty 30mm rotary autocannon, able to fire heavier rounds with a larger magazine. Keeper of goals.",
-	Model		= "models/rotarycannon/kw/30mmrac.mdl",
-	Caliber		= 30,
-	Mass		= 2850,
-	Year		= 1985,
-	ROFMod		= 1.2,
-	MagSize		= 50,
-	MagReload	= 6,
-	Round = {
-		MaxLength = 45,
-		PropMass  = 0.350,
-	}
-})
-=======
-} )
->>>>>>> de90b54d
+})