do -- ACF global vars
	ACF.AmmoCrates         = ACF.AmmoCrates or {}
	ACF.Classes            = ACF.Classes or {}
	ACF.FuelTanks          = ACF.FuelTanks or {}
	ACF.Repositories       = ACF.Repositories or {}
	ACF.ClientData         = ACF.ClientData or {}
	ACF.ServerData         = ACF.ServerData or {}
	ACF.CurTime            = CurTime()

	-- General Settings
	ACF.Gamemode           = 2 -- Gamemode of the server. 1 = Sandbox, 2 = Classic, 3 = Competitive
	ACF.Year               = 1945
	ACF.IllegalDisableTime = 30 -- Time in seconds for an entity to be disabled when it fails ACF_IsLegal
	ACF.RestrictInfo       = true -- If enabled, players will be only allowed to get info from entities they're allowed to mess with.
	ACF.AllowAdminData     = false -- Allows admins to mess with a few server settings and data variables
	ACF.HEPush             = true -- Whether or not HE pushes on entities
	ACF.KEPush             = true -- Whether or not kinetic force pushes on entities
	ACF.RecoilPush         = true -- Whether or not ACF guns apply recoil
	ACF.Volume             = 1 -- Global volume for ACF sounds
	ACF.AllowFunEnts       = true -- Allows entities listed under the Fun Stuff option to be used
	ACF.WorkshopContent    = true -- Enable workshop content download for clients
	ACF.WorkshopExtras     = false -- Enable extra workshop content download for clients
	ACF.SmokeWind          = 5 + math.random() * 35 --affects the ability of smoke to be used for screening effect
	ACF.LinkDistance       = 650 -- Maximum distance, on inches, at which components will remain linked with each other

	ACF.GunsCanFire        = true
	ACF.GunsCanSmoke       = true
	ACF.RacksCanFire       = true

	-- Unit Conversion
	ACF.MeterToInch        = 39.3701 -- Meters to inches
	ACF.gCmToKgIn          = 0.016387064 -- g/cm³ to kg/in³ :face_vomiting: :face_vomiting: :face_vomiting:

	-- Fuzes
	ACF.MinFuzeCaliber     = 20 -- Minimum caliber in millimeters that can be fuzed

	-- Reload Mechanics
	ACF.BaseReload         = 1 -- Minimum reload time. Time it takes to move around a weightless projectile
	ACF.MassToTime         = 0.2 -- Conversion of projectile mass to time be moved around
	ACF.LengthToTime       = 0.1 -- Conversion of projectile length to time -- Emulating the added difficulty of manipulating a longer projectile

	-- External and Terminal Ballistics
	ACF.DragDiv            = 80 --Drag fudge factor
	ACF.Scale              = 1 --Scale factor for ACF in the game world
	ACF.HealthFactor       = 1
	ACF.Threshold          = 264.7 -- Health Divisor, directly tied to ACF.HealthFactor
	ACF.PenAreaMod         = 0.85
	ACF.KinFudgeFactor     = 2.1 --True kinetic would be 2, over that it's speed biased, below it's mass biased
	ACF.KEtoRHA            = 0.25 --Empirical conversion from (kinetic energy in KJ)/(Area in Cm2) to RHA penetration
	ACF.GroundtoRHA        = 0.15 --How much mm of steel is a mm of ground worth (Real soil is about 0.15)
	ACF.ArmorMod           = 1
	ACF.ArmorFactor        = 1 -- Multiplier for ACF.ArmorMod
	ACF.GlobalFilter = { -- Global ACF filter
		gmod_ghost = true,
		acf_debris = true,
		prop_ragdoll = true,
		gmod_wire_hologram = true,
		starfall_hologram = true,
		prop_vehicle_crane = true,
		prop_dynamic = true,
		npc_strider = true,
		npc_dog = true
	}

	-- Ammo
	ACF.AmmoArmor          = 5 -- How many millimeters of armor ammo crates have
	ACF.AmmoPadding        = 2 -- Millimeters of wasted space between rounds
<<<<<<< HEAD
	ACF.AmmoMod            = 1.05 -- DEPRECATED. Ammo modifier. 1 is 1x the amount of ammo. 0.6 default
	ACF.AmmoCaseScale      = 1.4 -- How much larger the diameter of the case is versus the projectile (necked cartridges, M829 is 1.4, .50 BMG is 1.6)
=======
	ACF.AmmoCaseScale      = 1.4 -- How much larger the diameter of the case is versus the projectile (necked cartridges, M829 is 1.4, .50 BMG is 1.6) 
	ACF.AmmoMinSize        = 6 -- Defines the shortest possible length of ammo crates for all their axises, in gmu
	ACF.AmmoMaxSize        = 96 -- Defines the highest possible length of ammo crates for all their axises, in gmu
>>>>>>> 00490486
	ACF.PBase              = 875 --1KG of propellant produces this much KE at the muzzle, in kj
	ACF.PScale             = 1 --Gun Propellant power expotential
	ACF.MVScale            = 0.5 --Propellant to MV convertion expotential
	ACF.PDensity           = 0.95 -- Propellant loading density (Density of propellant + volume lost due to packing density)

	-- HE
	ACF.HEPower            = 8000 --HE Filler power per KG in KJ
	ACF.HEDensity          = 1.65 --HE Filler density (That's TNT density)
	ACF.HEFrag             = 1000 --Mean fragment number for equal weight TNT and casing
	ACF.HEBlastPen         = 0.4 --Blast penetration exponent based of HE power
	ACF.HEFeatherExp       = 0.5 --exponent applied to HE dist/maxdist feathering, <1 will increasingly bias toward max damage until sharp falloff at outer edge of range
	ACF.HEATMVScale        = 0.75 --Filler KE to HEAT slug KE conversion expotential
	ACF.HEATMulAmmo        = 30 --HEAT slug damage multiplier; 13.2x roughly equal to AP damage
	ACF.HEATMulFuel        = 4 --needs less multiplier, much less health than ammo
	ACF.HEATMulEngine      = 10 --likewise
	ACF.HEATPenLayerMul    = 0.75 --HEAT base energy multiplier
	ACF.HEATBoomConvert    = 1 / 3 -- percentage of filler that creates HE damage at detonation
	ACF.HEATMinCrush       = 800 -- vel where crush starts, progressively converting round to raw HE
	ACF.HEATMaxCrush       = 1200 -- vel where fully crushed

	-- Debris
	ACF.ChildDebris        = 50 -- higher is more debris props; Chance = ACF.ChildDebris / num_children; Only applies to children of acf-killed parent props
	ACF.DebrisIgniteChance = 0.25
	ACF.ValidDebris        = { -- Whitelist for things that can be turned into debris
		acf_ammo = true,
		acf_gun = true,
		acf_gearbox = true,
		acf_fueltank = true,
		acf_engine = true,
		prop_physics = true,
		prop_vehicle_prisoner_pod = true
	}

	-- Weapon Accuracy
	ACF.SpreadScale        = 4 -- The maximum amount that damage can decrease a gun"s accuracy. Default 4x
	ACF.GunInaccuracyScale = 0.5 -- A multiplier for gun accuracy. Must be between 0.5 and 4
	ACF.GunInaccuracyBias  = 2 -- Higher numbers make shots more likely to be inaccurate. Choose between 0.5 to 4. Default is 2 (unbiased).

	-- Fuel
	ACF.FuelRate           = 1 --multiplier for fuel usage, 1.0 is approx real world
	ACF.FuelFactor         = 1 -- Multiplier for ACF.FuelRate
	ACF.CompFuelRate       = 27.8 -- Extra multiplier for fuel consumption on servers with ACF Gamemode set to Competitive
	ACF.CompFuelFactor     = 1 -- Multiplier for ACF.CompFuelRate
	ACF.TankVolumeMul      = 1 -- multiplier for fuel tank capacity, 1.0 is approx real world
	ACF.LiIonED            = 0.458 -- li-ion energy density: kw hours / liter
	ACF.RefillDistance     = 300 --Distance in which ammo crate starts refilling.
	ACF.RefillSpeed        = 700 -- (ACF.RefillSpeed / RoundMass) / Distance
	ACF.RefuelSpeed        = 20 -- Liters per second * ACF.FuelRate
end

do -- ACF Convars & Particles
	CreateConVar("sbox_max_acf_ammo", 32, FCVAR_ARCHIVE + FCVAR_NOTIFY, "Maximum amount of ACF ammo crates a player can create.")

	game.AddParticles("particles/acf_muzzleflashes.pcf")
	game.AddParticles("particles/explosion1.pcf")
	game.AddParticles("particles/rocket_motor.pcf")
end

if SERVER then
	util.AddNetworkString("ACF_UpdateEntity")

	hook.Add("PlayerConnect", "ACF Workshop Content", function()
		if ACF.WorkshopContent then
			resource.AddWorkshop("2183798463") -- Playermodel seats
		end

		if ACF.WorkshopExtras then
			resource.AddWorkshop("439526795") -- Hide Errors addon
			resource.AddWorkshop("2099387099") -- ACF-3 Removed Extra Sounds
		end

		hook.Add("PlayerConnect", "ACF Workshop Content")
	end)
elseif CLIENT then
	CreateClientConVar("acf_show_entity_info", 1, true, false, "Defines under what conditions the info bubble on ACF entities will be shown. 0 = Never, 1 = When not seated, 2 = Always", 0, 2)
	CreateClientConVar("acf_cl_particlemul", 1, true, true, "Multiplier for the density of ACF effects.", 0.1, 1)
	CreateClientConVar("acf_mobilityropelinks", 1, true, true)
	CreateClientConVar("acf_maxroundsdisplay", 16, true, false, "Maximum rounds to display before using bulk display (0 to only display bulk)", 0, 5000)
	CreateClientConVar("acf_drawboxes", 1, true, false, "Whether or not to draw hitboxes on ACF entities", 0, 1)
	CreateClientConVar("acf_legalhints", 1, true, true, "If enabled, ACF will throw a warning hint whenever an entity gets disabled.", 0, 1)
	CreateClientConVar("acf_debris", 1, true, false, "Toggles ACF Debris.", 0, 1)
	CreateClientConVar("acf_debris_collision", 0, true, false, "Toggles debris collisions with other entities.", 0, 1)
	CreateClientConVar("acf_debris_gibmultiplier", 1, true, false, "The amount of gibs spawned when created by ACF debris.", 0, 1)
	CreateClientConVar("acf_debris_giblifetime", 60, true, false, "Defines lifetime in seconds of each debris gib.", 1, 300)
	CreateClientConVar("acf_debris_lifetime", 60, true, false, "Defines lifetime in seconds of each debris entity.", 1, 300)

	-- Display Info Bubble ----------------------
	local ShowInfo = GetConVar("acf_show_entity_info")

	function ACF.HideInfoBubble()
		local Value = ShowInfo:GetInt()

		if Value == 0 then return true end
		if Value == 2 then return false end

		return LocalPlayer():InVehicle()
	end
	---------------------------------------------

	-- Custom Tool Category ---------------------
	ACF.CustomToolCategory = CreateClientConVar("acf_tool_category", 0, true, false, "If enabled, ACF tools will be put inside their own category.", 0, 1)

	if ACF.CustomToolCategory:GetBool() then
		language.Add("spawnmenu.tools.acf", "ACF")

		-- We use this hook so that the ACF category is always at the top
		hook.Add("AddToolMenuTabs", "CreateACFCategory", function()
			spawnmenu.AddToolCategory("Main", "ACF", "#spawnmenu.tools.acf")
		end)
	end
	---------------------------------------------

	-- Clientside Updating --------------------------
	net.Receive("ACF_UpdateEntity", function()
		local Entity = net.ReadEntity()

		timer.Simple(0.5, function()
			if not IsValid(Entity) then return end
			if not isfunction(Entity.Update) then return end

			Entity:Update()
		end)
	end)
	---------------------------------------------
end

do -- Player loaded hook
	-- PlayerInitialSpawn isn't reliable when it comes to network messages
	-- So we'll ask the clientside to tell us when it's actually ready to send and receive net messages
	-- For more info, see: https://wiki.facepunch.com/gmod/GM:PlayerInitialSpawn
	if SERVER then
		util.AddNetworkString("ACF_PlayerLoaded")

		net.Receive("ACF_PlayerLoaded", function(_, Player)
			hook.Run("ACF_OnPlayerLoaded", Player)
		end)
	else
		hook.Add("InitPostEntity", "ACF Player Loaded", function()
			net.Start("ACF_PlayerLoaded")
			net.SendToServer()

			hook.Remove("InitPostEntity", "ACF Player Loaded")
		end)
	end
end

--Stupid workaround red added to precache timescaling.
hook.Add("Think", "Update ACF Internal Clock", function()
	ACF.CurTime = CurTime()
end)

do -- Smoke/Wind -----------------------------------
	if SERVER then
		local function msgtoconsole(_, msg)
			print(msg)
		end

		util.AddNetworkString("acf_smokewind")

		concommand.Add("acf_smokewind", function(ply, _, args, _)
			local validply = IsValid(ply)

			local printmsg = validply and function(hud, msg)
				ply:PrintMessage(hud, msg)
			end or msgtoconsole

			if not args[1] then
				printmsg(HUD_PRINTCONSOLE, "Set the wind intensity upon all smoke munitions." .. "\n   This affects the ability of smoke to be used for screening effect." .. "\n   Example; acf_smokewind 300")

				return false
			end

			if validply and not ply:IsAdmin() then
				printmsg(HUD_PRINTCONSOLE, "You can't use this because you are not an admin.")

				return false
			else
				local wind = tonumber(args[1])

				if not wind then
					printmsg(HUD_PRINTCONSOLE, "Command unsuccessful: that wind value could not be interpreted as a number!")

					return false
				end

				ACF.SmokeWind = wind
				net.Start("acf_smokewind")
				net.WriteFloat(wind)
				net.Broadcast()
				printmsg(HUD_PRINTCONSOLE, "Command SUCCESSFUL: set smoke-wind to " .. wind .. "!")

				return true
			end
		end)

		hook.Add("ACF_OnPlayerLoaded", "ACF Send Smoke Wind", function(Player)
			net.Start("acf_smokewind")
				net.WriteFloat(ACF.SmokeWind)
			net.Send(Player)
		end)
	else
		net.Receive("acf_smokewind", function()
			ACF.SmokeWind = net.ReadFloat()
		end)
	end
end ------------------------------------------------<|MERGE_RESOLUTION|>--- conflicted
+++ resolved
@@ -65,14 +65,9 @@
 	-- Ammo
 	ACF.AmmoArmor          = 5 -- How many millimeters of armor ammo crates have
 	ACF.AmmoPadding        = 2 -- Millimeters of wasted space between rounds
-<<<<<<< HEAD
-	ACF.AmmoMod            = 1.05 -- DEPRECATED. Ammo modifier. 1 is 1x the amount of ammo. 0.6 default
-	ACF.AmmoCaseScale      = 1.4 -- How much larger the diameter of the case is versus the projectile (necked cartridges, M829 is 1.4, .50 BMG is 1.6)
-=======
 	ACF.AmmoCaseScale      = 1.4 -- How much larger the diameter of the case is versus the projectile (necked cartridges, M829 is 1.4, .50 BMG is 1.6) 
 	ACF.AmmoMinSize        = 6 -- Defines the shortest possible length of ammo crates for all their axises, in gmu
 	ACF.AmmoMaxSize        = 96 -- Defines the highest possible length of ammo crates for all their axises, in gmu
->>>>>>> 00490486
 	ACF.PBase              = 875 --1KG of propellant produces this much KE at the muzzle, in kj
 	ACF.PScale             = 1 --Gun Propellant power expotential
 	ACF.MVScale            = 0.5 --Propellant to MV convertion expotential
