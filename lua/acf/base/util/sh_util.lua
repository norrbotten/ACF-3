do -- Ricochet/Penetration materials
	local Materials = {}
	local MatCache = {}
	local Lookup = {}
	local Count = 0

	local function GetMaterial(Path)
		if not Path then return end
		if MatCache[Path] then return MatCache[Path] end

		local Object = Material(Path)

		MatCache[Path] = Object

		return Object
	end

	local function DefaultScale(Caliber)
		return Caliber * 0.1312 -- Default AP decal makes a 76.2mm hole, dividing by 7.62cm
	end

	function ACF.RegisterAmmoDecal(Type, PenPath, RicoPath, ScaleFunc)
		if not Type then return end

		if not Lookup[Type] then
			Count = Count + 1

			Materials[Count] = {
				Penetration = GetMaterial(PenPath),
				Ricochet = GetMaterial(RicoPath),
				Scale = ScaleFunc or DefaultScale,
				Index = Count,
				Type = Type,
			}

			Lookup[Type] = Materials[Count]
		else
			local Data = Lookup[Type]
			Data.Penetration = GetMaterial(PenPath)
			Data.Ricochet = GetMaterial(RicoPath)
			Data.Scale = ScaleFunc or DefaultScale
		end
	end

	function ACF.IsValidAmmoDecal(Key)
		if not Key then return false end
		if Lookup[Key] then return true end
		if Materials[Key] then return true end

		return false
	end

	function ACF.GetAmmoDecalIndex(Type)
		if not Type then return end
		if not Lookup[Type] then return end

		return Lookup[Type].Index
	end

	function ACF.GetAmmoDecalType(Index)
		if not Index then return end
		if not Materials[Index] then return end

		return Materials[Index].Type
	end

	function ACF.GetPenetrationDecal(Key)
		if not Key then return end

		if Lookup[Key] then
			return Lookup[Key].Penetration
		end

		if Materials[Key] then
			return Materials[Key].Penetration
		end
	end

	function ACF.GetRicochetDecal(Key)
		if not Key then return end

		if Lookup[Key] then
			return Lookup[Key].Ricochet
		end

		if Materials[Key] then
			return Materials[Key].Ricochet
		end
	end

	function ACF.GetDecalScale(Key, Caliber)
		if not Key then return end

		if Lookup[Key] then
			return Lookup[Key].Scale(Caliber)
		end

		if Materials[Key] then
			return Materials[Key].Scale(Caliber)
		end
	end
end

do -- Unit conversion
	local Units = {
		{ Unit = "year", Reduction = 1970 },
		{ Unit = "month", Reduction = 1 },
		{ Unit = "day", Reduction = 1 },
		{ Unit = "hour", Reduction = 0 },
		{ Unit = "min", Reduction = 0 },
		{ Unit = "sec", Reduction = 0 },
	}

	local function LocalToUTC()
		return os.time(os.date("!*t", os.time()))
	end

	function ACF.GetTimeLapse(Date)
		if not Date then return end

		local Time = LocalToUTC() - Date
		local DateData = os.date("!*t", Time)

		if Time == 0 then return "now" end

		for _, Data in ipairs(Units) do
			Time = DateData[Data.Unit] - Data.Reduction

			if Time > 0 then
				return Time .. " " .. Data.Unit .. (Time ~= 1 and "s" or "") .. " ago"
			end
		end
	end
<<<<<<< HEAD

	function ACF.GetProperMass(Kilograms)
		local Unit, Mult = "g", 1000

		if Kilograms >= 1000 then
			Unit, Mult = "t", 0.001
		elseif Kilograms >= 1 then
			Unit, Mult = "kg", 1
		end

		return math.Round(Kilograms * Mult, 2) .. " " .. Unit
=======
end

do -- Sound aliases
	local Stored = {}
	local Lookup = {}
	local Path = "sound/%s"

	local function CreateData(Name)
		if not Lookup[Name] then
			Lookup[Name] = {
				Name = Name,
				Children = {}
			}
		else
			Stored[Name] = nil
		end

		return Lookup[Name]
	end

	local function RegisterAlias(Old, New)
		if not isstring(Old) then return end
		if not isstring(New) then return end

		Old = Old:lower()
		New = New:lower()

		local OldData = CreateData(Old)
		local NewData = CreateData(New)

		NewData.Children[OldData] = true
		OldData.Parent = NewData
	end

	local function GetParentSound(Name, List, Total)
		for I = Total, 1, -1 do
			local Sound = List[I].Name

			if file.Exists(Path:format(Sound), "GAME") then
				Stored[Name] = Sound

				return Sound
			end
		end
	end

	-- Note: This isn't syncronized between server and client.
	-- If a sound happens to have multiple children, the result will differ between client and server.
	local function GetChildSound(Name)
		local Next = Lookup[Name].Children
		local Checked = { [Next] = true }

		repeat
			local New = {}

			for Child in pairs(Next) do
				if Checked[Child] then continue end

				local Sound = Child.Name

				if file.Exists(Path:format(Sound), "GAME") then
					Stored[Name] = Sound

					return Sound
				end

				for K in pairs(Child.Children) do
					New[K] = true
				end

				Checked[Child] = true
			end

			Next = New

		until not Next
	end

	local function GetAlias(Name)
		if not isstring(Name) then return end

		Name = Name:lower()

		if not Lookup[Name] then return Name end
		if Stored[Name] then return Stored[Name] end

		local Checked, List = {}, {}
		local Next = Lookup[Name]
		local Count = 0

		repeat
			if Checked[Next] then break end

			Count = Count + 1

			Checked[Next] = true
			List[Count] = Next

			Next = Next.Parent
		until not Next

		local Parent = GetParentSound(Name, List, Count)
		if Parent then return Parent end

		local Children = GetChildSound(Name)
		if Children then return Children end

		Stored[Name] = Name

		return Name
	end

	function ACF.RegisterSoundAliases(Table)
		if not istable(Table) then return end

		for K, V in pairs(Table) do
			RegisterAlias(K, V)
		end
	end

	ACF.GetSoundAlias = GetAlias

	-- sound.Play hijacking
	sound.DefaultPlay = sound.DefaultPlay or sound.Play

	function sound.Play(Name, ...)
		Name = GetAlias(Name)

		return sound.DefaultPlay(Name, ...)
	end

	-- ENT:EmitSound hijacking
	local ENT = FindMetaTable("Entity")

	ENT.DefaultEmitSound = ENT.DefaultEmitSound or ENT.EmitSound

	function ENT:EmitSound(Name, ...)
		Name = GetAlias(Name)

		return self:DefaultEmitSound(Name, ...)
	end

	-- CreateSound hijacking
	DefaultCreateSound = DefaultCreateSound or CreateSound

	function CreateSound(Entity, Name, ...)
		Name = GetAlias(Name)

		return DefaultCreateSound(Entity, Name, ...)
	end

	-- Valid sound check
	if CLIENT then
		local SoundCache = {}

		function ACF.IsValidSound(Name)
			Name = GetAlias(Name)

			if SoundCache[Name] == nil then
				SoundCache[Name] = file.Exists(Path:format(Name), "GAME")
			end

			return SoundCache[Name]
		end
>>>>>>> 05b01943
	end
end<|MERGE_RESOLUTION|>--- conflicted
+++ resolved
@@ -131,7 +131,6 @@
 			end
 		end
 	end
-<<<<<<< HEAD
 
 	function ACF.GetProperMass(Kilograms)
 		local Unit, Mult = "g", 1000
@@ -143,7 +142,7 @@
 		end
 
 		return math.Round(Kilograms * Mult, 2) .. " " .. Unit
-=======
+	end
 end
 
 do -- Sound aliases
@@ -308,6 +307,5 @@
 
 			return SoundCache[Name]
 		end
->>>>>>> 05b01943
 	end
 end