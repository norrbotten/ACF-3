--- conflicted
+++ resolved
@@ -1,4 +1,4 @@
-<<<<<<< HEAD
+local ACF = ACF
 do -- Clientside chat messages
 	local Types = {
 		Normal = {
@@ -17,25 +17,6 @@
 			Prefix = " - Error",
 			Color = Color(255, 80, 80)
 		}
-=======
-local ACF = ACF
-local Types = {
-	Normal = {
-		Prefix = "",
-		Color = Color(80, 255, 80)
-	},
-	Info = {
-		Prefix = " - Info",
-		Color = Color(0, 233, 255)
-	},
-	Warning = {
-		Prefix = " - Warning",
-		Color = Color(255, 160, 0)
-	},
-	Error = {
-		Prefix = " - Error",
-		Color = Color(255, 80, 80)
->>>>>>> 3d87d700
 	}
 
 	function ACF.AddMessageType(Name, Prefix, TitleColor)
@@ -87,7 +68,6 @@
 	})
 end
 
-<<<<<<< HEAD
 do -- Tool data functions
 	local ToolData = {}
 
@@ -344,39 +324,8 @@
 				end
 			end
 		end)
-=======
-ACF.PrintToChat = PrintToChat
-
-net.Receive("ACF_ChatMessage", function()
-	local Type = net.ReadString()
-	local Message = net.ReadTable()
-
-	PrintToChat(Type, Message)
-end)
-
-surface.CreateFont("ACF_Title", {
-	font = "Roboto",
-	size = 23,
-	weight = 1000,
-})
-
-surface.CreateFont("ACF_Subtitle", {
-	font = "Roboto",
-	size = 18,
-	weight = 1000,
-})
-
-surface.CreateFont("ACF_Paragraph", {
-	font = "Roboto",
-	size = 14,
-	weight = 750,
-})
-
-surface.CreateFont("ACF_Control", {
-	font = "Roboto",
-	size = 14,
-	weight = 550,
-})
+	end
+end
 
 do -- Clientside visclip check
 	local function CheckClip(Entity, Clip, Center, Pos)
@@ -403,6 +352,5 @@
 		end
 
 		return false
->>>>>>> 3d87d700
 	end
 end