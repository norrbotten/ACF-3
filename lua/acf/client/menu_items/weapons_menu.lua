--- conflicted
+++ resolved
@@ -13,15 +13,9 @@
 	Preview:UpdateSettings(Data.Preview)
 end
 
-<<<<<<< HEAD
-local function CreateMenu(Menu)
-	local EntText = "Mass : %s kg\nFirerate : %s rpm\nSpread : %s degrees%s\n"
-	local MagText = "\nRounds : %s rounds\nReload : %s seconds"
-=======
 local function UpdateControl(Base)
 	local Control = Either(IsScalable, Base.Slider, Base.List)
 	local Class   = Current.Class
->>>>>>> 00490486
 
 	-- Needed for when the menu is reloaded
 	if not IsValid(Control) then
