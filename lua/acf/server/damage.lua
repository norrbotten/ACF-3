--- conflicted
+++ resolved
@@ -1,5 +1,4 @@
 -- Local Vars -----------------------------------
-<<<<<<< HEAD
 local ACF         = ACF
 local ACF_HEPUSH  = GetConVar("acf_hepush")
 local TimerCreate = timer.Create
@@ -12,22 +11,7 @@
 local ChildDebris = ACF.ChildDebris
 local DragDiv     = ACF.DragDiv
 
-=======
-local ACF_HEPUSH 	= GetConVar("acf_hepush")
-local ACF_KEPUSH 	= GetConVar("acf_kepush")
-local TimerCreate 	= timer.Create
-local TraceRes 		= {}
-local TraceData 	= { output = TraceRes, mask = MASK_SOLID, filter = false }
-local Check			= ACF_Check
-local HookRun		= hook.Run
-local Trace 		= ACF.TraceF
-local ValidDebris 	= ACF.ValidDebris
-local ChildDebris 	= ACF.ChildDebris
-local DragDiv		= ACF.DragDiv
-local GlobalFilter 	= ACF.GlobalFilter
--- Net Messages ---------------------------------
 util.AddNetworkString("ACF_Debris")
->>>>>>> de9422da
 -- Local Funcs ----------------------------------
 
 local function CalcDamage(Entity, Energy, FrArea, Angle)
@@ -690,112 +674,4 @@
 		end
 
 	end
-<<<<<<< HEAD
-=======
-
-	do -- Round Impact --------------------------
-		local function RicochetVector(Flight, HitNormal)
-			local Vec = Flight:GetNormalized()
-
-			return Vec - ( 2 * Vec:Dot(HitNormal) ) * HitNormal
-		end
-
-		function ACF_RoundImpact( Bullet, Speed, Energy, Target, HitPos, HitNormal , Bone  )
-			Bullet.Ricochets = Bullet.Ricochets or 0
-			local Angle = ACF_GetHitAngle( HitNormal , Bullet.Flight )
-
-			local HitRes = ACF_Damage ( --DAMAGE !!
-				Target,
-				Energy,
-				Bullet.PenArea,
-				Angle,
-				Bullet.Owner,
-				Bone,
-				Bullet.Gun,
-				Bullet.Type
-			)
-
-			local Ricochet = 0
-			if HitRes.Loss == 1 then
-				-- Ricochet distribution center
-				local sigmoidCenter = Bullet.DetonatorAngle or ( Bullet.Ricochet - math.abs(Speed / 39.37 - Bullet.LimitVel) / 100 )
-
-				-- Ricochet probability (sigmoid distribution); up to 5% minimal ricochet probability for projectiles with caliber < 20 mm
-				local ricoProb = math.Clamp( 1 / (1 + math.exp( (Angle - sigmoidCenter) / -4) ), math.max(-0.05 * (Bullet.Caliber - 2) / 2, 0), 1 )
-
-				-- Checking for ricochet
-				if ricoProb > math.random() and Angle < 90 then
-					Ricochet       = math.Clamp(Angle / 90, 0.05, 1) -- atleast 5% of energy is kept
-					HitRes.Loss    = 0.25 - Ricochet
-					Energy.Kinetic = Energy.Kinetic * HitRes.Loss
-				end
-			end
-
-			if ACF_KEPUSH:GetBool() then
-				Shove(
-					Target,
-					HitPos,
-					Bullet.Flight:GetNormalized(),
-					Energy.Kinetic * HitRes.Loss * 1000 * Bullet.ShovePower
-				)
-			end
-
-			if HitRes.Kill then
-				ACF_APKill( Target , (Bullet.Flight):GetNormalized() , Energy.Kinetic )
-				--table.insert( Bullet.Filter , Debris )
-			end
-
-			HitRes.Ricochet = false
-			if Ricochet > 0 and Bullet.Ricochets < 3 then
-				Bullet.Ricochets = Bullet.Ricochets + 1
-				Bullet.Pos = HitPos + HitNormal * 0.75
-				Bullet.FlightTime = 0
-				Bullet.Flight = (RicochetVector(Bullet.Flight, HitNormal) + VectorRand() * 0.025):GetNormalized() * Speed * Ricochet
-				Bullet.TraceBackComp = math.max(ACF_GetAncestor(Target):GetPhysicsObject():GetVelocity():Dot(Bullet.Flight:GetNormalized()),0)
-				HitRes.Ricochet = true
-			end
-
-			return HitRes
-		end
-
-		function ACF_PenetrateGround( Bullet, Energy, HitPos, HitNormal )
-			Bullet.GroundRicos = Bullet.GroundRicos or 0
-			local MaxDig = ((Energy.Penetration / Bullet.PenArea) * ACF.KEtoRHA / ACF.GroundtoRHA) / 25.4
-			local HitRes = {Penetrated = false, Ricochet = false}
-
-			local DigTr = { }
-				DigTr.start = HitPos + Bullet.Flight:GetNormalized() * 0.1
-				DigTr.endpos = HitPos + Bullet.Flight:GetNormalized() * (MaxDig + 0.1)
-				DigTr.filter = Bullet.Filter
-				DigTr.mask = MASK_SOLID_BRUSHONLY
-			local DigRes = util.TraceLine(DigTr)
-			--print(util.GetSurfacePropName(DigRes.SurfaceProps))
-
-			local loss = DigRes.FractionLeftSolid
-
-			if loss == 1 or loss == 0 then --couldn't penetrate
-				local Ricochet = 0
-				local Speed = Bullet.Flight:Length() / ACF.Scale
-				local Angle = ACF_GetHitAngle( HitNormal, Bullet.Flight )
-				local MinAngle = math.min(Bullet.Ricochet - Speed / 39.37 / 30 + 20,89.9)	--Making the chance of a ricochet get higher as the speeds increase
-				if Angle > math.random(MinAngle,90) and Angle < 89.9 then	--Checking for ricochet
-					Ricochet = Angle / 90 * 0.75
-				end
-
-				if Ricochet > 0 and Bullet.GroundRicos < 2 then
-					Bullet.GroundRicos = Bullet.GroundRicos + 1
-					Bullet.Pos = HitPos + HitNormal * 1
-					Bullet.Flight = (RicochetVector(Bullet.Flight, HitNormal) + VectorRand() * 0.05):GetNormalized() * Speed * Ricochet
-					HitRes.Ricochet = true
-				end
-			else --penetrated
-				Bullet.Flight = Bullet.Flight * (1 - loss)
-				Bullet.Pos = DigRes.StartPos + Bullet.Flight:GetNormalized() * 0.25 --this is actually where trace left brush
-				HitRes.Penetrated = true
-			end
-
-			return HitRes
-		end
-	end
->>>>>>> de9422da
 end