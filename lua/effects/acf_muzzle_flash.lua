local Weapons = ACF.Classes.Weapons

function EFFECT:Init(Data)
	local Gun = Data:GetEntity()

	if not IsValid(Gun) then return end

	local Propellant = Data:GetScale()
	local ReloadTime = Data:GetMagnitude()
	local Sound = Gun:GetNWString("Sound")
	local Class = Gun:GetNWString("Class")
	local ClassData = Weapons[Class]
	local Attachment = "muzzle"
	local LongBarrel = ClassData.LongBarrel

	if LongBarrel and Gun:GetBodygroup(LongBarrel.Index) == LongBarrel.Submodel then
		Attachment = LongBarrel.NewPos
	end

	if not ACF.IsValidSound(Sound) then
		Sound = ClassData.Sound
	end

	if Propellant > 0 then
		local GunPos = Gun:GetPos()

		if Sound ~= "" then
			local SoundPressure = (Propellant * 1000) ^ 0.5

<<<<<<< HEAD
			sound.Play(Sound, GunPos, math.Clamp(SoundPressure, 75, 127), 100, ACF.SoundVolume) --wiki documents level tops out at 180, but seems to fall off past 127

			if not (Class == "MG" or Class == "RAC") then
				sound.Play(Sound, GunPos, math.Clamp(SoundPressure, 75, 127), 100, ACF.SoundVolume)

				if SoundPressure > 127 then
					sound.Play(Sound, GunPos, math.Clamp(SoundPressure - 127, 1, 127), 100, ACF.SoundVolume)
=======
			 -- NOTE: Wiki documents level tops out at 180, but seems to fall off past 127
			sound.Play(Sound, GunPos, math.Clamp(SoundPressure, 75, 127), 100, ACF.Volume)

			if not (Class == "MG" or Class == "RAC") then
				sound.Play(Sound, GunPos, math.Clamp(SoundPressure, 75, 127), 100, ACF.Volume)

				if SoundPressure > 127 then
					sound.Play(Sound, GunPos, math.Clamp(SoundPressure - 127, 1, 127), 100, ACF.Volume)
>>>>>>> 2e04bf09
				end
			end
		end

		local Effect = ClassData.MuzzleFlash
		local AttachID = Gun:LookupAttachment(Attachment)

		if AttachID > 0 then
			ParticleEffectAttach(Effect, PATTACH_POINT_FOLLOW, Gun, AttachID)
		else
			ParticleEffect(Effect, GunPos, Gun:GetAngles(), Gun)
		end

		Gun:Animate(ReloadTime, false)
	else
		Gun:Animate(ReloadTime, true)
	end
end

function EFFECT:Think()
	return false
end

function EFFECT:Render()
end<|MERGE_RESOLUTION|>--- conflicted
+++ resolved
@@ -27,15 +27,6 @@
 		if Sound ~= "" then
 			local SoundPressure = (Propellant * 1000) ^ 0.5
 
-<<<<<<< HEAD
-			sound.Play(Sound, GunPos, math.Clamp(SoundPressure, 75, 127), 100, ACF.SoundVolume) --wiki documents level tops out at 180, but seems to fall off past 127
-
-			if not (Class == "MG" or Class == "RAC") then
-				sound.Play(Sound, GunPos, math.Clamp(SoundPressure, 75, 127), 100, ACF.SoundVolume)
-
-				if SoundPressure > 127 then
-					sound.Play(Sound, GunPos, math.Clamp(SoundPressure - 127, 1, 127), 100, ACF.SoundVolume)
-=======
 			 -- NOTE: Wiki documents level tops out at 180, but seems to fall off past 127
 			sound.Play(Sound, GunPos, math.Clamp(SoundPressure, 75, 127), 100, ACF.Volume)
 
@@ -44,7 +35,6 @@
 
 				if SoundPressure > 127 then
 					sound.Play(Sound, GunPos, math.Clamp(SoundPressure - 127, 1, 127), 100, ACF.Volume)
->>>>>>> 2e04bf09
 				end
 			end
 		end
