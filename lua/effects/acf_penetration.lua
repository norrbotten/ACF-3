--- conflicted
+++ resolved
@@ -38,14 +38,10 @@
 		util.DecalEx(GetDecal(Type), Trace.Entity, Trace.HitPos, self.Normal, Color(255, 255, 255), Scale, Scale)
 	end
 
-<<<<<<< HEAD
-	sound.Play("acf_base/fx/penetration" .. math.random(1, 6) .. ".mp3", Trace.HitPos, math.Clamp(self.Mass * 200, 65, 500), math.Clamp(self.Velocity * 0.01, 25, 255), ACF.SoundVolume)
-=======
 	local Level = math.Clamp(self.Mass * 200, 65, 500)
 	local Pitch = math.Clamp(self.Velocity * 0.01, 25, 255)
 
 	sound.Play(Sound:format(math.random(1, 6)), Trace.HitPos, Level, Pitch, ACF.Volume)
->>>>>>> 2e04bf09
 end
 
 function EFFECT:Metal()
