--- conflicted
+++ resolved
@@ -25,14 +25,10 @@
 		util.DecalEx(GetDecal(DecalType), Trace.Entity, Trace.HitPos, Trace.HitNormal, Color(255, 255, 255), Scale, Scale)
 	end
 
-<<<<<<< HEAD
-	sound.Play("acf_base/fx/penetration" .. math.random(1, 4) .. ".mp3", Origin, math.Clamp(Mass * 200, 65, 500), math.Clamp(Velocity * 0.01, 25, 255), ACF.SoundVolume)
-=======
 	local Level = math.Clamp(Mass * 200, 65, 500)
 	local Pitch = math.Clamp(Velocity * 0.01, 25, 255)
 
 	sound.Play(Sound:format(math.random(1, 4)), Origin, Level, Pitch, ACF.Volume)
->>>>>>> 2e04bf09
 end
 
 function EFFECT:Think()
