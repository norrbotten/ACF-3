
local cat = ((ACF.CustomToolCategory and ACF.CustomToolCategory:GetBool()) and "ACF" or "Construction");

TOOL.Category		= cat
TOOL.Name			= "#Tool.acfmenu.listname"
TOOL.Command		= nil
TOOL.ConfigName		= ""

TOOL.ClientConVar[ "type" ] = "gun"
TOOL.ClientConVar[ "id" ] = "12.7mmMG"

TOOL.ClientConVar[ "data1" ] = "12.7mmMG"
TOOL.ClientConVar[ "data2" ] = "AP"
TOOL.ClientConVar[ "data3" ] = 0
TOOL.ClientConVar[ "data4" ] = 0
TOOL.ClientConVar[ "data5" ] = 0
TOOL.ClientConVar[ "data6" ] = 0
TOOL.ClientConVar[ "data7" ] = 0
TOOL.ClientConVar[ "data8" ] = 0
TOOL.ClientConVar[ "data9" ] = 0
TOOL.ClientConVar[ "data10" ] = 0
TOOL.ClientConVar[ "data11" ] = 24
TOOL.ClientConVar[ "data12" ] = 24
TOOL.ClientConVar[ "data13" ] = 24

cleanup.Register( "acfmenu" )

if CLIENT then
	language.Add( "Tool.acfmenu.listname", "ACF Menu" )
	language.Add( "Tool.acfmenu.name", "Armored Combat Framework" )
	language.Add( "Tool.acfmenu.desc", "Spawn the Armored Combat Framework weapons and ammo" )
	language.Add( "Tool.acfmenu.0", "Left click to spawn the entity of your choice, Right click to link an entity to another (+Use to unlink)" )
	language.Add( "Tool.acfmenu.1", "Right click to link the selected sensor to a pod" )

	language.Add( "Undone_ACF Entity", "Undone ACF Entity" )
	language.Add( "Undone_acf_gearbox", "Undone ACF Gearbox" )
	language.Add( "Undone_acf_ammo", "Undone ACF Ammo" )
	language.Add( "SBoxLimit_acf_rack", "You've reached the ACF Launchers limit!" )
	language.Add( "SBoxLimit_acf_ammo", "You've reached the ACF Explosives limit!" )
	language.Add( "SBoxLimit_acf_sensor", "You've reached the ACF Sensors limit!" )

<<<<<<< HEAD
	local DrawBoxes = GetConVar("acf_drawboxes")
=======
	local DrawBoxes = CreateConVar("acf_drawboxes", 1, FCVAR_ARCHIVE, "Whether or not to draw hitboxes on ACF entities", 0, 1)
>>>>>>> 4b0b7903

	function TOOL.BuildCPanel( CPanel )

		local pnldef_ACFmenu = vgui.RegisterFile( "acf/client/sk_menu.lua" )

		-- create
		local DPanel = vgui.CreateFromTable( pnldef_ACFmenu )
		CPanel:AddPanel( DPanel )

	end

	-- "Hitbox" colors
	local Sensitive      = Color(255, 0, 0, 50)
	local NotSoSensitive = Color(255, 255, 0, 50)

	-- Ammo overlay colors
	local Blue   = Color(0, 127, 255, 65)
	local Orange = Color(255, 127, 0, 65)
	local Green  = Color(0, 255, 0, 65)
	local Red    = Color(255,0,0,65)

	function TOOL:DrawHUD()
		if not DrawBoxes:GetBool() then return end

		local Trace = LocalPlayer():GetEyeTrace()
		local Distance = Trace.StartPos:DistToSqr(Trace.HitPos)
		local Ent = Trace.Entity

		if not IsValid(Ent) then return end
		if Distance > 65536 then return end

		cam.Start3D()
		render.SetColorMaterial()

		if Ent.HitBoxes then -- Draw "hitboxes"
			for _, Tab in pairs(Ent.HitBoxes) do
				render.DrawWireframeBox(Ent:LocalToWorld(Tab.Pos), Ent:LocalToWorldAngles(Tab.Angle), Tab.Scale * -0.5, Tab.Scale * 0.5, Tab.Sensitive and Sensitive or NotSoSensitive)
			end
		end

		if not Ent.IsScalable then cam.End3D() return end
		if not Ent.HasData then
			if Ent.HasData == nil and Ent.RequestAmmoData then
				Ent:RequestAmmoData()
			end

			cam.End3D()
			return
		end

		local FinalAmmo = Ent.HasBoxedAmmo and math.floor(Ent.Ammo / Ent.MagSize) or Ent.Ammo

		if FinalAmmo > 0 and Ent.FitPerAxis then
			local RoundsDisplay = 0
			local RoundAngle = Ent:LocalToWorldAngles(Ent.LocalAng)
			local StartPos = ((Ent.FitPerAxis.x - 1) * (Ent.RoundSize.x + Ent.Spacing) * RoundAngle:Forward()) +
				((Ent.FitPerAxis.y - 1) * (Ent.RoundSize.y + Ent.Spacing) * RoundAngle:Right()) +
				((Ent.FitPerAxis.z - 1) * (Ent.RoundSize.z + Ent.Spacing) * RoundAngle:Up())

			if not Ent.BulkDisplay then
				for RX = 1, Ent.FitPerAxis.x do
					for RY = 1, Ent.FitPerAxis.y do
						for RZ = 1, Ent.FitPerAxis.z do
							local LocalPos = ((RX - 1) * (Ent.RoundSize.x + Ent.Spacing) * -RoundAngle:Forward()) +
								((RY - 1) * (Ent.RoundSize.y + Ent.Spacing) * -RoundAngle:Right()) +
								((RZ - 1) * (Ent.RoundSize.Z + Ent.Spacing) * -RoundAngle:Up())

							if RoundsDisplay < FinalAmmo then
								local C = Ent.IsRound and Blue or Ent.HasBoxedAmmo and Green or Orange

								RoundsDisplay = RoundsDisplay + 1

								render.DrawWireframeBox(Ent:LocalToWorld(Ent:OBBCenter()) + (StartPos / 2) + LocalPos, RoundAngle, -Ent.RoundSize / 2, Ent.RoundSize / 2, C)
							end

							if RoundsDisplay == FinalAmmo then break end
						end
					end
				end
			else -- Basic bitch box that scales according to ammo, only for bulk display
				local AmmoPerc = Ent.Ammo / Ent.Capacity
				local SizeAdd = Vector(Ent.Spacing, Ent.Spacing, Ent.Spacing) * Ent.FitPerAxis
				local BulkSize = (Ent.FitPerAxis * Ent.RoundSize * Vector(1, AmmoPerc, 1)) + SizeAdd

				render.DrawWireframeBox(Ent:LocalToWorld(Ent:OBBCenter()) + (RoundAngle:Right() * (Ent.FitPerAxis.y * Ent.RoundSize.y) * 0.5 * (1 - AmmoPerc)),RoundAngle,-BulkSize / 2, BulkSize / 2, Red)
			end
		end

		cam.End3D()
	end
end

-- Spawn/update functions
function TOOL:LeftClick(Trace)
	if CLIENT then return true end
	if not IsValid(Trace.Entity) and not Trace.Entity:IsWorld() then return false end

	local Player = self:GetOwner()
	local Type = self:GetClientInfo("type")
	local Id = self:GetClientInfo("id")
	local TypeId = ACF.Weapons[Type][Id]

	if not TypeId then return false end

	local DupeClass = duplicator.FindEntityClass(TypeId.ent)

	if not DupeClass then
		print("Didn't find entity duplicator records")
		return false
	end

	local Class = TypeId.ent
	local ArgList = list.Get("ACFCvars")
	local ArgTable = {
		Player,
		Trace.HitPos + Trace.HitNormal * 96,
		Trace.HitNormal:Angle():Up():Angle(),
	}

	-- Reading the list packaged with the ent to see what client CVar it needs
	for K, V in ipairs(ArgList[Class]) do
		local Info = self:GetClientInfo(V)

		ArgTable[K + 3] = Info ~= "" and Info or false
	end

	if Trace.Entity:GetClass() == Class and Trace.Entity.CanUpdate then
		local Success, Message = Trace.Entity:Update(ArgTable)

		ACF_SendNotify(Player, Success, Message)
	else
		-- Using the Duplicator entity register to find the right factory function
		local Ent = DupeClass.Func(unpack(ArgTable))

		if not IsValid(Ent) then
			ACF_SendNotify(Player, false, "Couldn't create entity.")
			return false
		end

		Ent:Activate()
		Ent:DropToFloor()

		if CPPI then
			Ent:CPPISetOwner(Player)
		end

		local PhysObj = Ent:GetPhysicsObject()

		if IsValid(PhysObj) then
			PhysObj:EnableMotion(false)
			PhysObj:Sleep()
		end

		undo.Create(Class)
			undo.AddEntity(Ent)
			undo.SetPlayer(Player)
		undo.Finish()
	end

	return true
end

-- Link/unlink functions
function TOOL:RightClick(Trace)
	if not IsValid(Trace.Entity) then return false end
	if CLIENT then return true end

	local Player = self:GetOwner()
	local Entity = Trace.Entity

	if self:GetStage() == 0 and Entity.Link then
		self.Master = Entity
		self:SetStage(1)

		return true
	elseif self:GetStage() == 1 then
		local Success, Message

		if Player:KeyDown(IN_USE) or Player:KeyDown(IN_SPEED) then
			Success, Message = self.Master:Unlink(Entity)
		else
			Success, Message = self.Master:Link(Entity)
		end

		ACF_SendNotify(Player, Success, Message)

		self:SetStage(0)
		self.Master = nil

		return true
	end

	return false
end<|MERGE_RESOLUTION|>--- conflicted
+++ resolved
@@ -39,11 +39,7 @@
 	language.Add( "SBoxLimit_acf_ammo", "You've reached the ACF Explosives limit!" )
 	language.Add( "SBoxLimit_acf_sensor", "You've reached the ACF Sensors limit!" )
 
-<<<<<<< HEAD
 	local DrawBoxes = GetConVar("acf_drawboxes")
-=======
-	local DrawBoxes = CreateConVar("acf_drawboxes", 1, FCVAR_ARCHIVE, "Whether or not to draw hitboxes on ACF entities", 0, 1)
->>>>>>> 4b0b7903
 
 	function TOOL.BuildCPanel( CPanel )
 
